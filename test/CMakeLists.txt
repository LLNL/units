--- conflicted
+++ resolved
@@ -51,13 +51,8 @@
 else()
 foreach(T ${UNITS_TESTS})
 
-<<<<<<< HEAD
     add_unit_test(${T}.cpp)
-    target_link_libraries(${T} units::units compile_flags_target)
-=======
-        add_unit_test(${T}.cpp)
         target_link_libraries(${T} ${UNITS_LC_PROJECT_NAME}::units compile_flags_target)
->>>>>>> 7917f5f2
         if(UNITS_CLANG_TIDY)
             set_property(TARGET ${T} PROPERTY CXX_CLANG_TIDY "${DO_CLANG_TIDY}")
         endif()
@@ -143,9 +138,9 @@
     if(MSVC)
         target_compile_options(test_all_unit_base PRIVATE /wd4459)
     endif()
-<<<<<<< HEAD
 target_link_libraries(
-    test_all_unit_base gtest gmock gtest_main units::units compile_flags_target
+        test_all_unit_base gtest gmock gtest_main ${UNITS_LC_PROJECT_NAME}::units
+        compile_flags_target
 )
 set_target_properties(test_all_unit_base PROPERTIES FOLDER "Tests")
 # test_all_unit_base should not be added to the tests it will take a long time run
@@ -160,11 +155,6 @@
         DEPENDENCIES
         ${UNITS_TESTS}
         examples_test
-=======
-    target_link_libraries(
-        test_all_unit_base gtest gmock gtest_main ${UNITS_LC_PROJECT_NAME}::units
-        compile_flags_target
->>>>>>> 7917f5f2
     )
 endif()
 
