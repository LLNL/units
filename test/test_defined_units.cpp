/*
Copyright (c) 2019-2022,
Lawrence Livermore National Security, LLC;
See the top-level NOTICE for additional details. All rights reserved.
SPDX-License-Identifier: BSD-3-Clause
*/

#include "test.hpp"
#include "units/units_conversion_maps.hpp"
#include <map>
#include <unordered_map>

TEST(unit_string_definitions, si_vector_length)
{
    for (std::size_t ii = 0; ii < units::defined_unit_strings_si.size(); ++ii) {
        EXPECT_TRUE(units::defined_unit_strings_si[ii].first != nullptr) << ii;
        if (units::defined_unit_strings_si[ii].first == nullptr) {
            break;
        }
    }
}

TEST(unit_string_definitions, customary_vector)
{
    for (std::size_t ii = 0; ii < units::defined_unit_strings_customary.size();
         ++ii) {
        EXPECT_TRUE(units::defined_unit_strings_customary[ii].first != nullptr)
            << ii;
        if (units::defined_unit_strings_customary[ii].first == nullptr) {
            break;
        }
    }
}

TEST(unit_string_definitions, si_duplicates)
{
    std::map<std::string, units::precise_unit> testMap;
    for (const auto& ustring : units::defined_unit_strings_si) {
        if (ustring.first == nullptr) {
            continue;
        }
        auto res = testMap.emplace(ustring.first, ustring.second);
        EXPECT_TRUE(res.second) << "duplicate si unit string " << ustring.first;
    }
}

TEST(unit_string_definitions, customary_duplicates)
{
    std::map<std::string, units::precise_unit> testMap;
    for (const auto& ustring : units::defined_unit_strings_customary) {
        if (ustring.first == nullptr) {
            continue;
        }
        auto res = testMap.emplace(ustring.first, ustring.second);
        EXPECT_TRUE(res.second) << "duplicate unit string " << ustring.first;
    }
}

TEST(unit_string_definitions, combined_duplicates)
{
    std::map<std::string, units::precise_unit> testMap;
    for (const auto& ustring : units::defined_unit_strings_si) {
        if (ustring.first == nullptr) {
            continue;
        }
        auto res = testMap.emplace(ustring.first, ustring.second);
        EXPECT_TRUE(res.second) << "duplicate si unit string " << ustring.first;
    }

    for (std::size_t ii = 0; ii < units::defined_unit_strings_customary.size();
         ++ii) {
        if (units::defined_unit_strings_customary[ii].first == nullptr) {
            continue;
        }
        auto res = testMap.emplace(
            units::defined_unit_strings_customary[ii].first,
            units::defined_unit_strings_customary[ii].second);
        EXPECT_TRUE(res.second)
            << "duplicate unit string " << ii << " "
            << units::defined_unit_strings_customary[ii].first;
    }
}

TEST(unit_string_definitions, measurement_vector_length)
{
    for (std::size_t ii = 0; ii < units::defined_measurement_types.size();
         ++ii) {
        EXPECT_TRUE(units::defined_measurement_types[ii].first != nullptr)
            << ii;
        if (units::defined_measurement_types[ii].first == nullptr) {
            break;
        }
    }
}

TEST(unit_string_definitions, measurement_duplicates)
{
    std::map<std::string, units::precise_unit> testMap;
    for (const auto& ustring : units::defined_measurement_types) {
        if (ustring.first == nullptr) {
            continue;
        }
        auto res = testMap.emplace(ustring.first, ustring.second);
        EXPECT_TRUE(res.second)
            << "duplicate measurement type string " << ustring.first;
    }
}

// test the output names

TEST(unit_name_definitions, si_vector_length)
{
    for (std::size_t ii = 0; ii < units::defined_unit_names_si.size(); ++ii) {
        EXPECT_TRUE(units::defined_unit_names_si[ii].second != nullptr) << ii;
        if (units::defined_unit_names_si[ii].second == nullptr) {
            break;
        }
    }
}

TEST(unit_name_definitions, customary_vector)
{
    for (std::size_t ii = 0; ii < units::defined_unit_names_customary.size();
         ++ii) {
        EXPECT_TRUE(units::defined_unit_names_customary[ii].second != nullptr)
            << ii;
        if (units::defined_unit_names_customary[ii].second == nullptr) {
            break;
        }
    }
}

TEST(unit_name_definitions, si_duplicates)
{
<<<<<<< HEAD
    std::unordered_map<units::unit,std::string> testMap;
=======
    std::unordered_map<units::precise_unit, std::string> testMap;
>>>>>>> ab542c2b
    for (const auto& ustring : units::defined_unit_names_si) {
        if (ustring.second == nullptr) {
            continue;
        }
        auto res = testMap.emplace(ustring.first, ustring.second);
        EXPECT_TRUE(res.second) << "duplicate si unit string " << ustring.second
                                << " matching with " << res.first->second;
    }
}

TEST(unit_name_definitions, customary_duplicates)
{
<<<<<<< HEAD
    std::unordered_map<units::unit,std::string> testMap;
=======
    std::unordered_map<units::precise_unit, std::string> testMap;
>>>>>>> ab542c2b
    for (const auto& ustring : units::defined_unit_names_customary) {
        if (ustring.second == nullptr) {
            continue;
        }
        auto res = testMap.emplace(ustring.first, ustring.second);
        EXPECT_TRUE(res.second) << "duplicate unit string " << ustring.second
                                << " matching with " << res.first->second;
    }
}

TEST(unit_name_definitions, combined_duplicates)
{
<<<<<<< HEAD
    std::unordered_map<units::unit,std::string> testMap;
=======
    std::unordered_map<units::precise_unit, std::string> testMap;
>>>>>>> ab542c2b
    for (const auto& ustring : units::defined_unit_names_si) {
        if (ustring.second == nullptr) {
            continue;
        }
        auto res = testMap.emplace(ustring.first, ustring.second);
        EXPECT_TRUE(res.second)
            << "duplicate si unit string " << ustring.second;
    }

    for (std::size_t ii = 0; ii < units::defined_unit_names_customary.size();
         ++ii) {
        if (units::defined_unit_names_customary[ii].second == nullptr) {
            continue;
        }
        auto res = testMap.emplace(
            units::defined_unit_names_customary[ii].first,
            units::defined_unit_names_customary[ii].second);
        EXPECT_TRUE(res.second)
            << "duplicate unit string " << ii << " "
            << units::defined_unit_names_customary[ii].second;
    }
}<|MERGE_RESOLUTION|>--- conflicted
+++ resolved
@@ -121,7 +121,7 @@
 TEST(unit_name_definitions, customary_vector)
 {
     for (std::size_t ii = 0; ii < units::defined_unit_names_customary.size();
-         ++ii) {
+        ++ii) {
         EXPECT_TRUE(units::defined_unit_names_customary[ii].second != nullptr)
             << ii;
         if (units::defined_unit_names_customary[ii].second == nullptr) {
@@ -132,11 +132,7 @@
 
 TEST(unit_name_definitions, si_duplicates)
 {
-<<<<<<< HEAD
     std::unordered_map<units::unit,std::string> testMap;
-=======
-    std::unordered_map<units::precise_unit, std::string> testMap;
->>>>>>> ab542c2b
     for (const auto& ustring : units::defined_unit_names_si) {
         if (ustring.second == nullptr) {
             continue;
@@ -149,11 +145,7 @@
 
 TEST(unit_name_definitions, customary_duplicates)
 {
-<<<<<<< HEAD
     std::unordered_map<units::unit,std::string> testMap;
-=======
-    std::unordered_map<units::precise_unit, std::string> testMap;
->>>>>>> ab542c2b
     for (const auto& ustring : units::defined_unit_names_customary) {
         if (ustring.second == nullptr) {
             continue;
@@ -166,11 +158,7 @@
 
 TEST(unit_name_definitions, combined_duplicates)
 {
-<<<<<<< HEAD
     std::unordered_map<units::unit,std::string> testMap;
-=======
-    std::unordered_map<units::precise_unit, std::string> testMap;
->>>>>>> ab542c2b
     for (const auto& ustring : units::defined_unit_names_si) {
         if (ustring.second == nullptr) {
             continue;
@@ -181,7 +169,7 @@
     }
 
     for (std::size_t ii = 0; ii < units::defined_unit_names_customary.size();
-         ++ii) {
+        ++ii) {
         if (units::defined_unit_names_customary[ii].second == nullptr) {
             continue;
         }
