# ~~~~~~~~~~~~~~~~~~~~~~~~~~~~~~~~~~~~~~~~~~~~~~~~~~~~~~~~~~~~~~~~~~~~~~~~~~~~~
# Copyright (c) 2017-2025, Battelle Memorial Institute; Lawrence Livermore
# National Security, LLC; Alliance for Sustainable Energy, LLC.
# See the top-level NOTICE for additional details.
# All rights reserved.
#
# SPDX-License-Identifier: BSD-3-Clause
# ~~~~~~~~~~~~~~~~~~~~~~~~~~~~~~~~~~~~~~~~~~~~~~~~~~~~~~~~~~~~~~~~~~~~~~~~~~~~~~

#
# Add make check, as well, which gives output on failed tests without having to set an
# environment variable.
#

<<<<<<< HEAD
include(extraMacros)

if (${PROJECT_NAME}_USE_LOCAL_GTEST)

set(CMAKE_WARN_DEPRECATED
    OFF
    CACHE INTERNAL "" FORCE
)
set(gtest_force_shared_crt
    ON
    CACHE INTERNAL ""
)
=======
if(${PROJECT_NAME}_USE_LOCAL_GTEST)
    include(extraMacros)
    set(CMAKE_WARN_DEPRECATED
        OFF
        CACHE INTERNAL "" FORCE
    )
    set(gtest_force_shared_crt
        ON
        CACHE INTERNAL ""
    )
>>>>>>> a58fe558

    set(BUILD_SHARED_LIBS
        OFF
        CACHE INTERNAL ""
    )
    set(HAVE_STD_REGEX
        ON
        CACHE INTERNAL ""
    )

    set(CMAKE_SUPPRESS_DEVELOPER_WARNINGS
        1
        CACHE INTERNAL ""
    )

    add_subdirectory(
        ${CMAKE_SOURCE_DIR}/ThirdParty/googletest
        ${CMAKE_BINARY_DIR}/ThirdParty/googletest EXCLUDE_FROM_ALL
    )

    if(NOT MSVC)
        target_compile_options(
            gtest PUBLIC "-Wno-undef" "-Wno-c++17-attribute-extensions"
        )
        target_compile_options(
            gmock PUBLIC "-Wno-undef" "-Wno-c++17-attribute-extensions"
        )
        target_compile_options(
            gtest_main PUBLIC "-Wno-undef" "-Wno-c++17-attribute-extensions"
        )
        target_compile_options(
            gmock_main PUBLIC "-Wno-undef" "-Wno-c++17-attribute-extensions"
        )
    endif()

    hide_variable(gmock_build_tests)
    hide_variable(gtest_build_samples)
    hide_variable(gtest_build_tests)
    hide_variable(gtest_disable_pthreads)
    hide_variable(gtest_hide_internal_symbols)
    hide_variable(BUILD_GMOCK)
    hide_variable(BUILD_GTEST)
    hide_variable(INSTALL_GTEST)
    hide_variable(GTEST_HAS_ABSL)

    if(NOT GTest_FOUND)
        set_target_properties(
            gtest gtest_main gmock gmock_main PROPERTIES FOLDER "Extern"
        )
    endif()

    if(MSVC)
        # add_compile_options( /wd4459)
        if(MSVC_VERSION GREATER_EQUAL 1900)
            target_compile_definitions(
                gtest PUBLIC _SILENCE_TR1_NAMESPACE_DEPRECATION_WARNING
            )
            target_compile_definitions(
                gtest_main PUBLIC _SILENCE_TR1_NAMESPACE_DEPRECATION_WARNING
            )
            target_compile_definitions(
                gmock PUBLIC _SILENCE_TR1_NAMESPACE_DEPRECATION_WARNING
            )
            target_compile_definitions(
                gmock_main PUBLIC _SILENCE_TR1_NAMESPACE_DEPRECATION_WARNING
            )
        endif()
    endif()
endif()

if(GOOGLE_TEST_INDIVIDUAL)
    include(GoogleTest)
endif()

function(add_unit_test test_source_file)
    get_filename_component(test_name "${test_source_file}" NAME_WE)
    add_executable("${test_name}" "${test_source_file}")
    target_link_libraries("${test_name}" gtest gmock gtest_main)
    add_test(NAME ${test_name} COMMAND $<TARGET_FILE:${test_name}>)
    set_target_properties(${test_name} PROPERTIES FOLDER "Tests")
endfunction()

# Target must already exist
macro(add_gtest TESTNAME)
    target_link_libraries(${TESTNAME} PUBLIC gtest gmock gtest_main)

    if(GOOGLE_TEST_INDIVIDUAL)
        gtest_discover_tests(
            ${TESTNAME}
            TEST_PREFIX "${TESTNAME}."
            PROPERTIES FOLDER "Tests"
        )
    else()
        add_test(${TESTNAME} ${TESTNAME})
        set_target_properties(${TESTNAME} PROPERTIES FOLDER "Tests")
    endif()

endmacro()<|MERGE_RESOLUTION|>--- conflicted
+++ resolved
@@ -12,44 +12,31 @@
 # environment variable.
 #
 
-<<<<<<< HEAD
 include(extraMacros)
 
-if (${PROJECT_NAME}_USE_LOCAL_GTEST)
+if (${PROJECT_NAME}_BUILD_GTEST AND NOT GTest_FOUND)
 
 set(CMAKE_WARN_DEPRECATED
     OFF
     CACHE INTERNAL "" FORCE
-)
-set(gtest_force_shared_crt
+    )
+    set(gtest_force_shared_crt
     ON
     CACHE INTERNAL ""
-)
-=======
-if(${PROJECT_NAME}_USE_LOCAL_GTEST)
-    include(extraMacros)
-    set(CMAKE_WARN_DEPRECATED
-        OFF
-        CACHE INTERNAL "" FORCE
     )
-    set(gtest_force_shared_crt
-        ON
-        CACHE INTERNAL ""
-    )
->>>>>>> a58fe558
 
     set(BUILD_SHARED_LIBS
-        OFF
-        CACHE INTERNAL ""
+    OFF
+    CACHE INTERNAL ""
     )
     set(HAVE_STD_REGEX
-        ON
-        CACHE INTERNAL ""
+    ON
+    CACHE INTERNAL ""
     )
 
     set(CMAKE_SUPPRESS_DEVELOPER_WARNINGS
-        1
-        CACHE INTERNAL ""
+    1
+    CACHE INTERNAL ""
     )
 
     add_subdirectory(
@@ -82,28 +69,26 @@
     hide_variable(INSTALL_GTEST)
     hide_variable(GTEST_HAS_ABSL)
 
-    if(NOT GTest_FOUND)
-        set_target_properties(
-            gtest gtest_main gmock gmock_main PROPERTIES FOLDER "Extern"
+    set_target_properties(
+        gtest gtest_main gmock gmock_main PROPERTIES FOLDER "Extern"
+    )
+
+    if(MSVC)
+    # add_compile_options( /wd4459)
+    if(MSVC_VERSION GREATER_EQUAL 1900)
+        target_compile_definitions(
+            gtest PUBLIC _SILENCE_TR1_NAMESPACE_DEPRECATION_WARNING
+        )
+        target_compile_definitions(
+            gtest_main PUBLIC _SILENCE_TR1_NAMESPACE_DEPRECATION_WARNING
+        )
+        target_compile_definitions(
+            gmock PUBLIC _SILENCE_TR1_NAMESPACE_DEPRECATION_WARNING
+        )
+        target_compile_definitions(
+            gmock_main PUBLIC _SILENCE_TR1_NAMESPACE_DEPRECATION_WARNING
         )
     endif()
-
-    if(MSVC)
-        # add_compile_options( /wd4459)
-        if(MSVC_VERSION GREATER_EQUAL 1900)
-            target_compile_definitions(
-                gtest PUBLIC _SILENCE_TR1_NAMESPACE_DEPRECATION_WARNING
-            )
-            target_compile_definitions(
-                gtest_main PUBLIC _SILENCE_TR1_NAMESPACE_DEPRECATION_WARNING
-            )
-            target_compile_definitions(
-                gmock PUBLIC _SILENCE_TR1_NAMESPACE_DEPRECATION_WARNING
-            )
-            target_compile_definitions(
-                gmock_main PUBLIC _SILENCE_TR1_NAMESPACE_DEPRECATION_WARNING
-            )
-        endif()
     endif()
 endif()
 
