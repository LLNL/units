# ~~~~~~~~~~~~~~~~~~~~~~~~~~~~~~~~~~~~~~~~~~~~~~~~~~~~~~~~~~~~~~~~~~~~~
# Copyright (c) 2019-2021,
# Lawrence Livermore National Security, LLC;
# See the top-level NOTICE for additional details. All rights reserved.
# SPDX-License-Identifier: BSD-3-Clause
# ~~~~~~~~~~~~~~~~~~~~~~~~~~~~~~~~~~~~~~~~~~~~~~~~~~~~~~~~~~~~~~~~~~~~~

cmake_minimum_required(VERSION 3.0)

# Make sure users don't get warnings on a tested (3.0 to 3.16) version of CMake. For
# most of the policies, the new version is better (hence the change). We don't use the
# 3.0...3.17 syntax because of a bug in an older MSVC's built-in and modified CMake 3.11
if(${CMAKE_VERSION} VERSION_LESS 3.20)
    cmake_policy(VERSION ${CMAKE_MAJOR_VERSION}.${CMAKE_MINOR_VERSION})
else()
    cmake_policy(VERSION 3.20)
endif()

project(
    UNITS
    LANGUAGES CXX
    VERSION 0.5.0
)
include(CMakeDependentOption)
include(CTest)
include(GNUInstallDirs)

if(CMAKE_PROJECT_NAME STREQUAL PROJECT_NAME AND NOT DEFINED CMAKE_CXX_STANDARD)
    # User settable
    set(CMAKE_CXX_STANDARD 11)
endif()

if(NOT DEFINED CMAKE_CXX_EXTENSIONS)
    set(CMAKE_CXX_EXTENSIONS OFF)
endif()

if(NOT DEFINED CMAKE_CXX_STANDARD_REQUIRED)
    set(CMAKE_CXX_STANDARD_REQUIRED ON)
endif()

# Set the build output paths
if(CMAKE_PROJECT_NAME STREQUAL PROJECT_NAME)
    if(NOT CMAKE_ARCHIVE_OUTPUT_DIRECTORY)
        set(CMAKE_ARCHIVE_OUTPUT_DIRECTORY
            "${CMAKE_BINARY_DIR}/lib"
            CACHE PATH "Archive output dir."
        )
    endif()
    if(NOT CMAKE_LIBRARY_OUTPUT_DIRECTORY)
        set(CMAKE_LIBRARY_OUTPUT_DIRECTORY
            "${CMAKE_BINARY_DIR}/lib"
            CACHE PATH "Library output dir."
        )
    endif()
    if(NOT CMAKE_PDB_OUTPUT_DIRECTORY)
        set(CMAKE_PDB_OUTPUT_DIRECTORY
            "${CMAKE_BINARY_DIR}/bin"
            CACHE PATH "PDB (MSVC debug symbol)output dir."
        )
    endif()
    if(NOT CMAKE_RUNTIME_OUTPUT_DIRECTORY)
        set(CMAKE_RUNTIME_OUTPUT_DIRECTORY
            "${CMAKE_BINARY_DIR}/bin"
            CACHE PATH "Executable/dll output dir."
        )
    endif()
endif()

list(APPEND CMAKE_MODULE_PATH "${UNITS_SOURCE_DIR}/config")
list(APPEND CMAKE_MODULE_PATH "${UNITS_SOURCE_DIR}/ThirdParty/cmake")

# Allow IDE's to group targets into folders
set_property(GLOBAL PROPERTY USE_FOLDERS ON)

cmake_dependent_option(
    UNITS_ENABLE_TESTS "Enable tests for the units library" ON
    "CMAKE_PROJECT_NAME STREQUAL PROJECT_NAME" OFF
)

# allow projects that include cmake to set their own namespace for the main library
set(UNITS_NAMESPACE
    ""
    CACHE STRING "Top-level namespace name. Default is `units`."
)

cmake_dependent_option(
    UNITS_INSTALL "Generate and install cmake package files" ON
    "CMAKE_PROJECT_NAME STREQUAL PROJECT_NAME;NOT UNITS_BINARY_ONLY_INSTALL" OFF
)

mark_as_advanced(UNITS_INSTALL)

cmake_dependent_option(
    UNITS_BUILD_FUZZ_TARGETS "Build the targets for a fuzzing system" OFF
    "CMAKE_PROJECT_NAME STREQUAL PROJECT_NAME" OFF
)

cmake_dependent_option(
    UNITS_CLANG_TIDY "Look for and use Clang-Tidy" OFF
    "CMAKE_PROJECT_NAME STREQUAL PROJECT_NAME;NOT CMAKE_VERSION VERSION_LESS 3.6" OFF
)
set(UNITS_CLANG_TIDY_OPTIONS
    ""
    CACHE STRING "Clang tidy options, such as -fix, semicolon separated"
)

mark_as_advanced(UNITS_CLANG_TIDY_OPTIONS)
mark_as_advanced(UNITS_CLANG_TIDY)

set(UNITS_LIBRARY_EXPORT_COMMAND EXPORT unitsTargets)
mark_as_advanced(UNITS_LIBRARY_EXPORT_COMMAND)

option(UNITS_HEADER_ONLY "Expose the units library as header-only" OFF)

if(NOT TARGET compile_flags_target)
    add_library(compile_flags_target INTERFACE)
endif()

if(CMAKE_PROJECT_NAME STREQUAL PROJECT_NAME)
    include(compiler_flags)
endif()

# deal with breaking changes in C++20 with u8 strings
if(CMAKE_CXX_STANDARD GREATER 19 OR UNITS_CXX_STANDARD GREATER 19)
    if(MSVC)
        target_compile_options(compile_flags_target INTERFACE /Zc:char8_t-)
    else(MSVC)
        target_compile_options(compile_flags_target INTERFACE -fno-char8_t)
    endif()
endif()

if(NOT UNITS_HEADER_ONLY)
    if(BUILD_SHARED_LIBS)
        option(UNITS_BUILD_STATIC_LIBRARY
               "enable Construction of the units static library" OFF
        )
        option(UNITS_BUILD_SHARED_LIBRARY
               "enable Construction of the units shared library" ON
        )
    else(BUILD_SHARED_LIBS)
        option(UNITS_BUILD_STATIC_LIBRARY
               "enable Construction of the units static library" ON
        )
        option(UNITS_BUILD_SHARED_LIBRARY
               "enable Construction of the units shared library" OFF
        )
    endif(BUILD_SHARED_LIBS)

    cmake_dependent_option(
        UNITS_BUILD_OBJECT_LIBRARY "Enable construction of the units object library"
        OFF "NOT CMAKE_PROJECT_NAME STREQUAL PROJECT_NAME" OFF
    )
else()
    option(UNITS_BUILD_STATIC_LIBRARY "enable Construction of the units static library"
           OFF
    )
    option(UNITS_BUILD_SHARED_LIBRARY "enable Construction of the units shared library"
           OFF
    )
endif(NOT UNITS_HEADER_ONLY)

# Prepare Clang-Tidy
if(UNITS_CLANG_TIDY)
    find_program(
        CLANG_TIDY_EXE
        NAMES "clang-tidy"
        DOC "Path to clang-tidy executable" REQUIRED
    )

    set(DO_CLANG_TIDY "${CLANG_TIDY_EXE}" ${UNITS_CLANG_TIDY_OPTIONS})
endif()

add_subdirectory(units)

if(UNITS_BUILD_FUZZ_TARGETS)
    add_subdirectory(FuzzTargets)
elseif(UNITS_ENABLE_TESTS)
    enable_testing()
    if(BUILD_TESTING)
        add_subdirectory(test)
    endif()
    if(NOT UNITS_HEADER_ONLY)
        add_subdirectory(webserver)
        add_subdirectory(converter)
    endif()
endif()

if(UNITS_INSTALL)
    if(UNITS_BUILD_STATIC_LIBRARY)
        install(TARGETS compile_flags_target ${UNITS_LIBRARY_EXPORT_COMMAND})
    endif()
    if(NOT UNITS_BINARY_ONLY_INSTALL)
<<<<<<< HEAD
       include(CMakePackageConfigHelpers)
       configure_file(config/unitsConfig.cmake.in
        "${PROJECT_BINARY_DIR}/unitsConfig.cmake" @ONLY)

        export(EXPORT unitsTargets NAMESPACE units:: FILE ${PROJECT_BINARY_DIR}/unitsTargets.cmake)
        
        install(EXPORT unitsTargets NAMESPACE units:: DESTINATION ${CMAKE_INSTALL_LIBDIR}/cmake/units)
        
        write_basic_package_version_file(${PROJECT_BINARY_DIR}/unitsConfigVersion.cmake COMPATIBILITY AnyNewerVersion)
        install(FILES ${PROJECT_BINARY_DIR}/unitsConfigVersion.cmake ${PROJECT_BINARY_DIR}/unitsConfig.cmake DESTINATION ${CMAKE_INSTALL_LIBDIR}/cmake/units)
=======
        configure_file(
            config/unitsConfig.cmake.in "${PROJECT_BINARY_DIR}/unitsConfig.cmake" @ONLY
        )

        export(
            EXPORT unitsTargets
            NAMESPACE units::
            FILE ${PROJECT_BINARY_DIR}/unitsTargets.cmake
        )

        install(
            EXPORT unitsTargets
            NAMESPACE units::
            DESTINATION ${CMAKE_INSTALL_LIBDIR}/cmake/units
        )

        write_basic_package_version_file(
            ${PROJECT_BINARY_DIR}/unitsConfigVersion.cmake
            COMPATIBILITY AnyNewerVersion
        )
        install(FILES ${PROJECT_BINARY_DIR}/unitsConfigVersion.cmake
                      ${PROJECT_BINARY_DIR}/unitsConfig.cmake
                DESTINATION ${CMAKE_INSTALL_LIBDIR}/cmake/units
        )
>>>>>>> 676d09f2
    endif()
endif()<|MERGE_RESOLUTION|>--- conflicted
+++ resolved
@@ -146,10 +146,6 @@
         )
     endif(BUILD_SHARED_LIBS)
 
-    cmake_dependent_option(
-        UNITS_BUILD_OBJECT_LIBRARY "Enable construction of the units object library"
-        OFF "NOT CMAKE_PROJECT_NAME STREQUAL PROJECT_NAME" OFF
-    )
 else()
     option(UNITS_BUILD_STATIC_LIBRARY "enable Construction of the units static library"
            OFF
@@ -158,6 +154,21 @@
            OFF
     )
 endif(NOT UNITS_HEADER_ONLY)
+
+if (UNITS_BUILD_SHARED_LIBRARY AND UNITS_BUILD_STATIC_LIBRARY)
+    message(WARNING "Both UNITS_BUILD_SHARED_LIBRARY and UNITS_BUILD_STATIC_LIBRARY are set to ON, only the shared library will be built")
+endif()
+
+cmake_dependent_option(
+        UNITS_BUILD_OBJECT_LIBRARY "Enable construction of the units object library"
+        OFF "NOT CMAKE_PROJECT_NAME STREQUAL PROJECT_NAME" OFF
+    )
+
+if (UNITS_BUILD_SHARED_LIBRARY AND UNITS_BUILD_OBJECT_LIBRARY)
+    message(WARNING "Both UNITS_BUILD_SHARED_LIBRARY and UNITS_BUILD_OBJECT_LIBRARY are set to ON, only the shared library will be built")
+elseif (UNITS_BUILD_STATIC_LIBRARY AND UNITS_BUILD_OBJECT_LIBRARY)
+    message(WARNING "Both UNITS_BUILD_STATIC_LIBRARY and UNITS_BUILD_OBJECT_LIBRARY are set to ON, only the object library will be built")
+endif()
 
 # Prepare Clang-Tidy
 if(UNITS_CLANG_TIDY)
@@ -190,18 +201,7 @@
         install(TARGETS compile_flags_target ${UNITS_LIBRARY_EXPORT_COMMAND})
     endif()
     if(NOT UNITS_BINARY_ONLY_INSTALL)
-<<<<<<< HEAD
-       include(CMakePackageConfigHelpers)
-       configure_file(config/unitsConfig.cmake.in
-        "${PROJECT_BINARY_DIR}/unitsConfig.cmake" @ONLY)
-
-        export(EXPORT unitsTargets NAMESPACE units:: FILE ${PROJECT_BINARY_DIR}/unitsTargets.cmake)
-        
-        install(EXPORT unitsTargets NAMESPACE units:: DESTINATION ${CMAKE_INSTALL_LIBDIR}/cmake/units)
-        
-        write_basic_package_version_file(${PROJECT_BINARY_DIR}/unitsConfigVersion.cmake COMPATIBILITY AnyNewerVersion)
-        install(FILES ${PROJECT_BINARY_DIR}/unitsConfigVersion.cmake ${PROJECT_BINARY_DIR}/unitsConfig.cmake DESTINATION ${CMAKE_INSTALL_LIBDIR}/cmake/units)
-=======
+        include(CMakePackageConfigHelpers)
         configure_file(
             config/unitsConfig.cmake.in "${PROJECT_BINARY_DIR}/unitsConfig.cmake" @ONLY
         )
@@ -226,6 +226,5 @@
                       ${PROJECT_BINARY_DIR}/unitsConfig.cmake
                 DESTINATION ${CMAKE_INSTALL_LIBDIR}/cmake/units
         )
->>>>>>> 676d09f2
     endif()
 endif()