--- conflicted
+++ resolved
@@ -1455,19 +1455,11 @@
 }
 constexpr bool is_temperature(unit utest) { return (utest.has_same_base(K) && utest.base_units().has_e_flag()); }
 
-<<<<<<< HEAD
-
-namespace detail
-{
-    template <typename UX, typename UX2>
-    double temperature_convert(double val, UX start, UX2 result)
-=======
 namespace detail
 {
     /// Convert a value from one unit base to another
     template <typename UX, typename UX2>
     double convertTemperature(double val, UX start, UX2 result)
->>>>>>> fb98a337
     {
         if (is_temperature(start))
         {
@@ -1503,10 +1495,6 @@
         return val / result.multiplier();
     }
 }  // namespace detail
-<<<<<<< HEAD
-
-=======
->>>>>>> fb98a337
 // others
 constexpr unit rpm = unit_cast(precise::rpm);
 constexpr unit CFM = unit_cast(precise::CFM);
@@ -1527,36 +1515,6 @@
 constexpr unit kV = unit_cast(precise::kV);
 constexpr unit mV = unit_cast(precise::mV);
 constexpr unit mA = unit_cast(precise::mA);
-
-namespace detail
-{
-    /// compute a per-unit basevalue given a particular unit bases of power and voltage
-    inline double generate_base(unit_data unit, double basePower, double baseVoltage)
-    {
-        if (unit.has_same_base(W.base_units()))
-        {
-            return basePower;
-        }
-        if (unit.has_same_base(V.base_units()))
-        {
-            return baseVoltage;
-        }
-        if (unit.has_same_base(A.base_units()))
-        {
-            return basePower / baseVoltage;
-        }
-        if (unit.has_same_base(ohm.base_units()))
-        {
-            return baseVoltage * baseVoltage / basePower;
-        }
-        if (unit.has_same_base(S.base_units()))
-        {
-            return basePower / (baseVoltage * baseVoltage);
-        }
-        return constants::invalid_conversion;
-    }
-}  // namespace detail
-
 // Power units
 constexpr unit hp = unit_cast(precise::hp);
 constexpr unit mph = unit_cast(precise::mph);
