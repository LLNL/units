--- conflicted
+++ resolved
@@ -819,16 +819,6 @@
         constexpr precise_unit foeb{6.05e6, btu_59};
         constexpr precise_unit hartree{4.35974465054e-18, J};
         constexpr precise_unit tonhour{3.5168528421, kWh};
-<<<<<<< HEAD
-
-        constexpr precise_unit scf_mol{1.1953, mol};
-        constexpr precise_unit scf{1100.0, btu_it* eflag, commodities::nat_gas};
-        constexpr precise_unit ncf{1163.0, btu_it* eflag, commodities::nat_gas};
-        constexpr precise_unit scm{35.3146667, scf};
-        constexpr precise_unit scm_mol{35.3146667, scf_mol};
-        constexpr precise_unit ncm{1.055, scm};
-
-=======
         
         constexpr precise_unit scf_mol{1.1953, mol};
         constexpr precise_unit scf{1100.0, btu_it*eflag, commodities::nat_gas};
@@ -836,8 +826,7 @@
         constexpr precise_unit scm{35.3146667, scf};
         constexpr precise_unit scm_mol{35.3146667, scf_mol};
         constexpr precise_unit ncm{1.055, scm};
-        
->>>>>>> 5e58fe73
+
     }  // namespace energy
     constexpr precise_unit btu = energy::btu_it;
     constexpr precise_unit cal = energy::cal_th;
@@ -1881,17 +1870,6 @@
         auto base_result = result.base_units();
         if (start.has_same_base(m.pow(3)) && result.has_same_base(J)) {
             // volume to scf or scm
-<<<<<<< HEAD
-            return val * start.multiplier() *
-                precise::energy::scm.multiplier() / result.multiplier();
-        }
-        if (start.has_same_base(J) && result.has_same_base(m.pow(3))) {
-            // volume to scf or scm
-            return val * start.multiplier() /
-                precise::energy::scm.multiplier() / result.multiplier();
-        }
-        return constants::invalid_conversion;
-=======
             return val*start.multiplier() * precise::energy::scm.multiplier() /
                 result.multiplier();
         }
@@ -1903,7 +1881,6 @@
         }
         return constants::invalid_conversion;
 
->>>>>>> 5e58fe73
     }
 }  // namespace detail
 }  // namespace units