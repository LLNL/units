/*
Copyright (c) 2019-2022,
Lawrence Livermore National Security, LLC;
See the top-level NOTICE for additional details. All rights reserved.
SPDX-License-Identifier: BSD-3-Clause
*/
#include "units.hpp"
#include "units_conversion_maps.hpp"

#include <algorithm>
#include <array>
#include <atomic>
#include <cctype>
#include <cstring>
#include <fstream>
#include <iomanip>
#include <iostream>
#include <limits>
#include <sstream>
#include <string>
#include <tuple>
#include <unordered_map>
#include <utility>
#include <vector>

#if (__cplusplus >= 201703L) || (defined(_MSVC_LANG) && _MSVC_LANG >= 201703)
#ifndef UNITS_CONSTEXPR_IF_SUPPORTED
#define UNITS_CONSTEXPR_IF_SUPPORTED
#endif
#endif

/** @file
references http://people.csail.mit.edu/jaffer/MIXF/MIXF-08
*/

namespace UNITS_NAMESPACE {

template<typename X>
X numericalRoot(X value, int power)
{
    switch (power) {
        case 0:
            return X{1.0};
        case 1:
            return value;
        case -1:
            return X{1.0} / value;
        case 2:
            if (value < X{0.0}) {
                return constants::invalid_conversion;
            }
            return std::sqrt(value);
        case -2:
            if (value < X{0.0}) {
                return constants::invalid_conversion;
            }
            return std::sqrt(X{1.0} / value);
        case 3:
            return std::cbrt(value);
        case -3:
            return std::cbrt(X{1.0} / value);
        case 4:
            if (value < X{0.0}) {
                return constants::invalid_conversion;
            }
            return std::sqrt(std::sqrt(value));
        case -4:
            if (value < X{0.0}) {
                return constants::invalid_conversion;
            }
            return std::sqrt(std::sqrt(X{1.0} / value));
        default:
            if (value < X{0.0} && power % 2 == 0) {
                return constants::invalid_conversion;
            }
            return std::pow(value, X{1.0} / static_cast<X>(power));
    }
}

unit root(const unit& un, int power)
{
    if (power == 0) {
        return one;
    }
    if (un.multiplier() < 0.0 && power % 2 == 0) {
        return error;
    }
    return unit{
        un.base_units().root(power), numericalRoot(un.multiplier(), power)};
}

precise_unit root(const precise_unit& un, int power)
{
    if (power == 0) {
        return precise::one;
    }
    if (un.multiplier() < 0.0 && power % 2 == 0) {
        return precise::invalid;
    }
    return precise_unit{
        un.base_units().root(power), numericalRoot(un.multiplier(), power)};
}

measurement root(const measurement& meas, int power)
{
    return {numericalRoot(meas.value(), power), root(meas.units(), power)};
}

fixed_measurement root(const fixed_measurement& fm, int power)
{
    return {numericalRoot(fm.value(), power), root(fm.units(), power)};
}

uncertain_measurement root(const uncertain_measurement& um, int power)
{
    auto new_value = numericalRoot(um.value(), power);
    auto new_tol = new_value * um.uncertainty() /
        (static_cast<double>((power >= 0) ? power : -power) * um.value());
    return uncertain_measurement(new_value, new_tol, root(um.units(), power));
}

precise_measurement root(const precise_measurement& pm, int power)
{
    return {numericalRoot(pm.value(), power), root(pm.units(), power)};
}

fixed_precise_measurement root(const fixed_precise_measurement& fpm, int power)
{
    return {numericalRoot(fpm.value(), power), root(fpm.units(), power)};
}

// sum the powers of a unit
static int order(const unit& val)
{
    auto bd = val.base_units();
    int order = std::labs(bd.meter()) + std::labs(bd.kelvin()) +
        std::labs(bd.kg()) + std::labs(bd.count()) + std::labs(bd.ampere()) +
        std::labs(bd.second()) + std::labs(bd.currency()) +
        std::labs(bd.radian()) + std::labs(bd.candela()) + std::labs(bd.mole());
    return order;
}

// NOTE no unit strings with '/' in it this can cause issues when converting to
// string with out-of-order operations
using umap = std::unordered_map<unit, const char*>;

static umap getDefinedBaseUnitNames()
{
    umap definedNames;
    for (const auto& name : defined_unit_names_si) {
        if (name.second != nullptr) {
            definedNames.emplace(name.first, name.second);
        }
    }
    for (const auto& name : defined_unit_names_customary) {
        if (name.second != nullptr) {
            definedNames.emplace(name.first, name.second);
        }
    }
    return definedNames;
}

static const umap base_unit_names = getDefinedBaseUnitNames();

using ustr = std::pair<precise_unit, const char*>;
// units to divide into tests to explore common multiplier units
static UNITS_CPP14_CONSTEXPR_OBJECT std::array<ustr, 23> testUnits{
    {ustr{precise::m, "m"},
     ustr{precise::s, "s"},
     ustr{precise::ms, "ms"},
     ustr{precise::min, "min"},
     ustr{precise::hr, "hr"},
     ustr{precise::time::day, "day"},
     ustr{precise::lb, "lb"},
     ustr{precise::ft, "ft"},
     ustr{precise::mile, "mi"},
     ustr{constants::c.as_unit(), "[c]"},
     ustr{constants::h.as_unit(), "[h]"},
     ustr{precise::L, "L"},
     ustr{precise::kg, "kg"},
     ustr{precise::km, "km"},
     ustr{precise::currency, "$"},
     ustr{precise::volt, "V"},
     ustr{precise::watt, "W"},
     ustr{precise::electrical::kW, "kW"},
     ustr{precise::electrical::mW, "mW"},
     ustr{precise::MW, "MW"},
     ustr{precise::giga * precise::W, "GW"},
     ustr{precise::energy::eV, "eV"},
     ustr{precise::count, "item"}}};

// units to divide into tests to explore common multiplier units which can be
// multiplied by power
static UNITS_CPP14_CONSTEXPR_OBJECT std::array<ustr, 5> testPowerUnits{
    {ustr{precise::m, "m"},
     ustr{precise::km, "km"},
     ustr{precise::s, "s"},
     ustr{precise::ft, "ft"},
     ustr{precise::mile, "mi"}}};

// units to divide into tests to explore common multiplier units
static UNITS_CPP14_CONSTEXPR_OBJECT std::array<ustr, 3> siTestUnits{
    {ustr{precise::h * precise::A, "Ah"},
     ustr{precise::energy::eV, "eV"},
     ustr{precise::W * precise::h, "Wh"}}};

// complex units used to reduce unit complexity
static UNITS_CPP14_CONSTEXPR_OBJECT std::array<ustr, 4> creduceUnits{
    {ustr{precise::V.inv(), "V*"},
     ustr{precise::V, "V^-1*"},
     ustr{precise::W, "W^-1*"},
     ustr{precise::W.inv(), "W*"}}};

// this is not constexpr to ensure it is done at runtime
static float invert(precise_unit val)
{
    return (1.0F / val.multiplier_f());
}
// thought about making this constexpr array, but the problem is that runtime
// floats are not guaranteed to be the same as compile time floats so really
// this map needs to be generated at run-time once multiplier prefixes commonly
// used
static const std::unordered_map<float, char> si_prefixes{
    {precise::milli.multiplier_f(), 'm'},  {invert(precise::kilo), 'm'},
    {precise::kilo.multiplier_f(), 'k'},   {invert(precise::milli), 'k'},
    {precise::micro.multiplier_f(), 'u'},  {invert(precise::mega), 'u'},
    {precise::centi.multiplier_f(), 'c'},  {invert(precise::hecto), 'c'},
    {precise::mega.multiplier_f(), 'M'},   {invert(precise::micro), 'M'},
    {precise::giga.multiplier_f(), 'G'},   {invert(precise::nano), 'G'},
    {precise::nano.multiplier_f(), 'n'},   {invert(precise::giga), 'n'},
    {precise::pico.multiplier_f(), 'p'},   {invert(precise::tera), 'p'},
    {precise::femto.multiplier_f(), 'f'},  {invert(precise::peta), 'f'},
    {precise::atto.multiplier_f(), 'a'},   {invert(precise::exa), 'a'},
    {precise::tera.multiplier_f(), 'T'},   {invert(precise::pico), 'T'},
    {precise::peta.multiplier_f(), 'P'},   {invert(precise::femto), 'P'},
    {precise::exa.multiplier_f(), 'E'},    {invert(precise::atto), 'E'},
    {precise::zetta.multiplier_f(), 'Z'},  {invert(precise::zepto), 'Z'},
    {precise::yotta.multiplier_f(), 'Y'},  {invert(precise::yocto), 'Y'},
    {precise::zepto.multiplier_f(), 'z'},  {invert(precise::zetta), 'z'},
    {precise::yocto.multiplier_f(), 'y'},  {invert(precise::yotta), 'y'},

    {precise::ronna.multiplier_f(), 'R'},  {invert(precise::ronto), 'R'},
    {precise::quetta.multiplier_f(), 'Q'}, {invert(precise::quecto), 'Q'},
    {precise::ronto.multiplier_f(), 'r'},  {invert(precise::ronna), 'r'},
    {precise::quecto.multiplier_f(), 'q'}, {invert(precise::quetta), 'q'},
};

// check if the character is something that could begin a number
static inline bool isNumericalStartCharacter(char X)
{
    return ((X >= '0' && X <= '9') || X == '-' || X == '+' || X == '.');
}

// check if the character is something that could be in a number
static inline bool isNumericalCharacter(char X)
{
    return (
        (X >= '0' && X <= '9') || X == '-' || X == '+' || X == '.' ||
        X == 'E' || X == 'e');
}

// forward declaration of the internal from_string function
static precise_unit unit_from_string_internal(
    std::string unit_string,
    std::uint32_t match_flags);

// forward declaration of the quick find function
static precise_unit
    unit_quick_match(std::string unit_string, std::uint32_t match_flags);
// forward declaration of the function to check for custom units
static precise_unit checkForCustomUnit(const std::string& unit_string);

// check if the character is an ascii digit
static inline bool isDigitCharacter(char X)
{
    return (X >= '0' && X <= '9');
}

/// Replace a string in place
/*static bool ReplaceStringInPlace(
    std::string& subject,
    const std::string& search,
    const std::string& replace)
{
    size_t pos = 0;
    bool changed{false};
    while ((pos = subject.find(search, pos)) != std::string::npos) {
        changed = true;
        subject.replace(pos, search.length(), replace);
        pos += replace.length();
    }
    return changed;
}
*/
/// Replace a string in place using const char *
static bool ReplaceStringInPlace(
    std::string& subject,
    const char* search,
    int searchSize,
    const char* replace,
    int replaceSize)
{
    bool changed{false};
    size_t pos = 0;
    while ((pos = subject.find(search, pos)) != std::string::npos) {
        subject.replace(pos, searchSize, replace);
        pos += replaceSize;
        changed = true;
    }
    return changed;
}

// Generate an SI prefix or a numerical multiplier string for prepending a unit
static std::string getMultiplierString(double multiplier, bool numOnly = false)
{
    if (multiplier == 1.0) {
        return {};
    }
    if (!numOnly) {
        auto si = si_prefixes.find(static_cast<float>(multiplier));
        if (si != si_prefixes.end()) {
<<<<<<< HEAD
            return std::string( 1, si->second );
=======
            return {1, si->second};
>>>>>>> 527604a7
        }
    }
    int P = 18;  // the desired precision
    std::stringstream ss;

    ss << std::setprecision(P) << multiplier;
    auto rv = ss.str();
    if (rv.size() <= 4) {
        // modify some improper strings that cause issues later on
        // some platforms don't produce these
        if (rv == "inf") {
            return "1.00000000000000*(infinity)";  // LCOV_EXCL_LINE
        }
        if (rv == "-inf") {
            return "1.00000000000000*(-1.00000000000000*infinity)";  // LCOV_EXCL_LINE
        }
        if (rv == "nan") {
            return "1.00000000000000*(nan)";  // LCOV_EXCL_LINE
        }
    }
    return rv;
}

static std::string generateUnitSequence(double mux, std::string seq)
{
    bool noPrefix = false;
    // deal with a few common things
    if (seq.compare(0, 3, "m^3") == 0) {
        if (mux <= 0.1) {
            seq.replace(0, 3, "L");
            mux *= 1000.0;
        }
    } else if (seq.compare(0, 4, "m^-3") == 0) {
        if (mux > 100.0) {
            seq.replace(0, 4, "L^-1");
            mux /= 1000.0;
        }
    } else if (seq.compare(0, 5, "kg^-1") == 0) {
        if (mux > 100.0) {
            seq.replace(0, 5, "g^-1");
            mux /= 1000.0;
        } else {
            noPrefix = true;
        }
    } else if (seq.compare(0, 2, "kg") == 0) {
        if (mux <= 0.1) {
            if (seq.size() > 3 && seq[2] == '^') {
                noPrefix = true;
            } else {
                seq.replace(0, 2, "g");
                mux *= 1000.0;
            }
        } else {
            noPrefix = true;
        }
    }
    if (mux == 1.0) {
        if (seq.front() == '/') {
            seq.insert(seq.begin(), '1');
        }
        return seq;
    }
    if (seq.front() == '/') {
        int pw = 1;
        auto pwerloc = seq.find_first_of('^');
        if (pwerloc != std::string::npos) {
#ifdef UNITS_CONSTEXPR_IF_SUPPORTED
            if constexpr (
                detail::bitwidth::base_size == sizeof(std::uint32_t)) {
                pw = seq[pwerloc + 1] - '0';
            } else {
                if (seq.size() <= pwerloc + 2 ||
                    !isDigitCharacter(seq[pwerloc + 2])) {
                    pw = seq[pwerloc + 1] - '0';
                } else {
                    pw = 10;
                }
            }
#else
            if (detail::bitwidth::base_size == sizeof(std::uint32_t) ||
                seq.size() <= pwerloc + 2 ||
                !isDigitCharacter(seq[pwerloc + 2])) {
                pw = seq[pwerloc + 1] - '0';
            } else {
                pw = 10;
            }
#endif
        }
        std::string muxstr;
        switch (pw) {
            case 1:
                muxstr = getMultiplierString(1.0 / mux, noPrefix);
                if (isNumericalStartCharacter(muxstr.front())) {
                    muxstr = getMultiplierString(mux, true);
                } else {
                    seq.insert(1, muxstr);
                    muxstr = "1";
                }
                break;
            case 2:
                muxstr = getMultiplierString(std::sqrt(1.0 / mux), noPrefix);
                if (isNumericalStartCharacter(muxstr.front())) {
                    muxstr = getMultiplierString(mux, true);
                } else {
                    seq.insert(1, muxstr);
                    muxstr = "1";
                }
                break;
            case 3:
                muxstr = getMultiplierString(std::cbrt(1.0 / mux), noPrefix);
                if (isNumericalStartCharacter(muxstr.front())) {
                    muxstr = getMultiplierString(mux, true);
                } else {
                    seq.insert(1, muxstr);
                    muxstr = "1";
                }
                break;
            default:
                muxstr = getMultiplierString(mux, true);
        }
        return muxstr + seq;
    }
    auto pwerloc = seq.find_first_of('^');
    if (pwerloc == std::string::npos) {
        return getMultiplierString(mux, noPrefix) + seq;
    }
    auto mloc = seq.find_first_of("*/)");
    if (mloc < pwerloc) {
        return getMultiplierString(mux, noPrefix) + seq;
    }
    int offset = (seq[pwerloc + 1] != '(') ? 1 : 2;
    int pw = stoi(seq.substr(pwerloc + offset, mloc - pwerloc - offset + 1));
    std::string muxstr;
    switch (pw) {
        case -1:
            muxstr = getMultiplierString(1.0 / mux, noPrefix);
            if (isNumericalStartCharacter(muxstr.front())) {
                muxstr = getMultiplierString(mux, true);
            }
            break;
        case -2:
            muxstr = getMultiplierString(std::sqrt(1.0 / mux), noPrefix);
            if (isNumericalStartCharacter(muxstr.front())) {
                muxstr = getMultiplierString(mux, true);
            }
            break;
        case -3:
            muxstr = getMultiplierString(std::cbrt(1.0 / mux), noPrefix);
            if (isNumericalStartCharacter(muxstr.front())) {
                muxstr = getMultiplierString(mux, true);
            }
            break;
        case 2:
            muxstr = getMultiplierString(std::sqrt(mux), noPrefix);
            if (isNumericalStartCharacter(muxstr.front())) {
                muxstr = getMultiplierString(mux, true);
            }
            break;
        case 3:
            muxstr = getMultiplierString(std::cbrt(mux), noPrefix);
            if (isNumericalStartCharacter(muxstr.front())) {
                muxstr = getMultiplierString(mux, true);
            }
            break;
        default:
            muxstr = getMultiplierString(mux, true);
    }
    return muxstr + seq;
}

// check whether large power strings should be allowed
static bool allowLargePowers(std::uint32_t flags)
{
    return (
        detail::bitwidth::base_size > 4 &&
        (flags & disable_large_power_strings) == 0U);
}

// Add a unit power to a string
static void addUnitPower(
    std::string& str,
    const char* unit,
    int power,
    std::uint32_t flags)
{
    bool div{false};
    if (power != 0) {
        if (!str.empty()) {
            if (str.back() != '/') {
                if (str.back() != '*') {
                    str.push_back('*');
                }
            } else {
                div = true;
            }
        }

        str.append(unit);
        if (power != 1) {
            str.push_back('^');
            if (std::labs(power) < 10) {
                if (power < 0) {
                    str.push_back('-');
                    str.push_back('0' - power);
                } else {
                    str.push_back('0' + power);
                }
            } else {
                if (allowLargePowers(flags)) {
                    str.push_back('(');
                    str.append(std::to_string(power));
                    str.push_back(')');
                } else {
                    if (power < 0) {
                        str.push_back('-');
                        str.push_back('9');
                        power += 9;
                    } else {
                        str.push_back('9');
                        power -= 9;
                    }
                    if (div) {
                        str.push_back('/');
                    }
                    addUnitPower(str, unit, power, flags);
                }
            }
        }
    }
}

// add the flag string to another unit string
static void addUnitFlagStrings(const precise_unit& un, std::string& unitString)
{
    if (un.base_units().has_i_flag()) {
        if (unitString.empty()) {
            unitString = "flag";
        } else {
            unitString.append("*flag");
        }
    }
    if (un.base_units().has_e_flag()) {
        if (unitString.empty()) {
            unitString = "eflag";
        } else {
            unitString.insert(0, "eflag*");
        }
    }
    if (un.base_units().is_per_unit()) {
        if (unitString.empty()) {
            unitString = "pu";
        } else {
            unitString.insert(0, "pu*");
        }
    }
}

/** add the unit power to the string if it is positive and return 0, return 1 if
negative and skip the return value is if any power remains
 */
static inline int addPosUnits(
    std::string& str,
    const char* unitName,
    int power,
    std::uint32_t flags)
{
    if (power > 0) {
        addUnitPower(str, unitName, power, flags);
    }
    return (power < 0) ? 1 : 0;
}

/** add the unit power if it is negative, and skip if >= 0
 */
static inline void addNegUnits(
    std::string& str,
    const char* unitName,
    int power,
    std::uint32_t flags)
{
    if (power < 0) {
        addUnitPower(str, unitName, power, flags);
    }
}

static std::string
    generateRawUnitString(const precise_unit& un, std::uint32_t flags)
{
    std::string val;
    auto bu = un.base_units();
    int cnt{0};
    cnt += addPosUnits(val, "m", bu.meter(), flags);
    cnt += addPosUnits(val, "kg", bu.kg(), flags);
    cnt += addPosUnits(val, "s", bu.second(), flags);
    cnt += addPosUnits(val, "A", bu.ampere(), flags);
    cnt += addPosUnits(val, "K", bu.kelvin(), flags);
    cnt += addPosUnits(val, "mol", bu.mole(), flags);
    cnt += addPosUnits(val, "cd", bu.candela(), flags);
    cnt += addPosUnits(val, "item", bu.count(), flags);
    cnt += addPosUnits(val, "$", bu.currency(), flags);
    cnt += addPosUnits(val, "rad", bu.radian(), flags);
    addUnitFlagStrings(un, val);
    if (cnt == 1) {
        if (bu.second() == -1 && val.empty()) {
            // deal with 1/s  which is usually Hz
            addPosUnits(val, "Hz", 1, flags);
            return val;
        }
        val.push_back('/');
        addPosUnits(val, "m", -bu.meter(), flags);
        addPosUnits(val, "kg", -bu.kg(), flags);
        addPosUnits(val, "s", -bu.second(), flags);
        addPosUnits(val, "A", -bu.ampere(), flags);
        addPosUnits(val, "K", -bu.kelvin(), flags);
        addPosUnits(val, "mol", -bu.mole(), flags);
        addPosUnits(val, "cd", -bu.candela(), flags);
        addPosUnits(val, "item", -bu.count(), flags);
        addPosUnits(val, "$", -bu.currency(), flags);
        addPosUnits(val, "rad", -bu.radian(), flags);
    } else if (cnt > 1) {
        addNegUnits(val, "m", bu.meter(), flags);
        addNegUnits(val, "kg", bu.kg(), flags);
        addNegUnits(val, "s", bu.second(), flags);
        addNegUnits(val, "A", bu.ampere(), flags);
        addNegUnits(val, "K", bu.kelvin(), flags);
        addNegUnits(val, "mol", bu.mole(), flags);
        addNegUnits(val, "cd", bu.candela(), flags);
        addNegUnits(val, "item", bu.count(), flags);
        addNegUnits(val, "$", bu.currency(), flags);
        addNegUnits(val, "rad", bu.radian(), flags);
    }
    return val;
}

static std::atomic<bool> allowUserDefinedUnits{true};

void disableUserDefinedUnits()
{
    allowUserDefinedUnits.store(false);
}
void enableUserDefinedUnits()
{
    allowUserDefinedUnits.store(true);
}

static constexpr int getDefaultDomain()
{
#ifdef UNITS_DEFAULT_DOMAIN
    return UNITS_DEFAULT_DOMAIN;
#else
    return domains::defaultDomain;
#endif
}

// how different unit strings can be specified to mean different things
static int unitsDomain{getDefaultDomain()};

int setUnitsDomain(int newDomain)
{
    unitsDomain = newDomain;
    return unitsDomain;
}

using smap = std::unordered_map<std::string, precise_unit>;

/** convert a string into a double */
static double
    getDoubleFromString(const std::string& ustring, size_t* index) noexcept;

static std::unordered_map<unit, std::string> user_defined_unit_names;
static smap user_defined_units;

void addUserDefinedUnit(const std::string& name, const precise_unit& un)
{
    if (allowUserDefinedUnits.load(std::memory_order_acquire)) {
        user_defined_unit_names[unit_cast(un)] = name;
        user_defined_units[name] = un;
        allowUserDefinedUnits.store(
            allowUserDefinedUnits.load(std::memory_order_acquire),
            std::memory_order_release);
    }
}

void addUserDefinedInputUnit(const std::string& name, const precise_unit& un)
{
    if (allowUserDefinedUnits.load(std::memory_order_acquire)) {
        user_defined_units[name] = un;
        allowUserDefinedUnits.store(
            allowUserDefinedUnits.load(std::memory_order_acquire),
            std::memory_order_release);
    }
}

std::string definedUnitsFromFile(const std::string& filename) noexcept
{
    std::string output;
    try {
        std::ifstream infile(filename);
        if (!infile.is_open()) {
            output = "unable to read file " + filename + "\n";
            return output;
        }
        std::string line;
        while (std::getline(infile, line)) {
            auto commentloc = line.find_first_not_of(" \t\n");
            if (commentloc == std::string::npos || line[commentloc] == '#') {
                continue;
            }
            std::size_t esep{1};  // extra separation location to handle quotes
            if (line[commentloc] == '\"' || line[commentloc] == '\'') {
                bool notfound{true};
                while (notfound) {
                    esep =
                        line.find_first_of(line[commentloc], commentloc + esep);
                    if (esep == std::string::npos) {
                        esep = 1;
                        break;
                    }
                    if (line[esep - 1] != '\\') {
                        notfound = false;
                    } else {
                        // remove the escaped quote
                        line.erase(esep - 1, 1);
                    }
                    esep -= commentloc;
                }
            }
            auto sep = line.find_first_of(",;=", commentloc + esep);
            if (sep == std::string::npos) {
                output +=
                    line + " is not a valid user defined unit definition\n";
                continue;
            }
            if (sep == line.size() - 1) {
                output += line + " does not have any valid definitions\n";
            }
            int length{0};
            if (line[sep + 1] == '=' || line[sep + 1] == '>') {
                length = 1;
            }

            // get the new definition name
            std::string userdef = line.substr(commentloc, sep - commentloc);
            while (userdef.back() == ' ') {
                userdef.pop_back();
            }
            // remove quotes
            if ((userdef.front() == '\"' || userdef.front() == '\'') &&
                userdef.back() == userdef.front()) {
                userdef.pop_back();
                userdef.erase(userdef.begin());
            }
            if (userdef.empty()) {
                output += line + " does not specify a user string\n";
                continue;
            }
            // the unit string
            auto sloc = line.find_first_not_of(" \t", sep + length + 1);
            if (sloc == std::string::npos) {
                output += line + " does not specify a unit definition string\n";
                continue;
            }
            auto meas_string = line.substr(sloc);
            while (meas_string.back() == ' ') {
                meas_string.pop_back();
            }
            if ((meas_string.front() == '\"' || meas_string.front() == '\'') &&
                meas_string.back() == meas_string.front()) {
                meas_string.pop_back();
                meas_string.erase(meas_string.begin());
            }
            auto meas = measurement_from_string(meas_string);
            if (!is_valid(meas)) {
                output +=
                    line.substr(sloc) + " does not generate a valid unit\n";
                continue;
            }

            if (line[sep + length] == '>') {
                addUserDefinedInputUnit(userdef, meas.as_unit());
            } else {
                addUserDefinedUnit(userdef, meas.as_unit());
            }
        }
    }
    // LCOV_EXCL_START
    catch (const std::exception& e) {
        output += e.what();
        output.push_back('\n');
        // this is mainly just to catch any weird errors coming from somewhere
        // so this function can be noexcept
    }
    // LCOV_EXCL_STOP
    return output;
}

void clearUserDefinedUnits()
{
    user_defined_unit_names.clear();
    user_defined_units.clear();
}

// add escapes for some particular sequences
static void escapeString(std::string& str)
{
    auto fnd = str.find_first_of("{}[]()");
    while (fnd != std::string::npos) {
        if (fnd == 0 || str[fnd - 1] != '\\') {
            str.insert(fnd, 1, '\\');
            ++fnd;
        }
        fnd = str.find_first_of("{}[]()", fnd + 1);
    }
}
static void shorten_number(std::string& unit_string, size_t loc, size_t length)
{
    auto c = unit_string[loc];
    if (c == '.') {
        c = unit_string[loc + 1];
    }
    unit_string.erase(loc, length);
    if (c == '9') {
        if (unit_string[loc - 1] != '9') {
            ++unit_string[loc - 1];
        } else {
            int kk = 1;
            while (unit_string[loc - kk] == '9') {
                unit_string[loc - kk] = '0';
                if (loc - kk == 0) {
                    break;
                }
                ++kk;
            }
            if (loc - kk == 0 && unit_string[0] == '0') {
                unit_string.insert(unit_string.begin(), '1');
            } else {
                if (isDigitCharacter(unit_string[loc - kk])) {
                    ++unit_string[loc - kk];
                } else {
                    unit_string.insert(loc - kk + 1, 1, '1');
                }
            }
        }
    }
}

static void reduce_number_length(std::string& unit_string, char detect)
{
    static const std::string zstring("00000");
    static const std::string nstring("99999");
    const std::string& detseq(detect == '0' ? zstring : nstring);
    // search for a bunch of zeros in a row
    std::size_t indexingloc{0};

    auto zloc = unit_string.find(detseq);
    while (zloc != std::string::npos) {
        auto nloc = unit_string.find_first_not_of(detect, zloc + 5);
        indexingloc = zloc + 5;
        if (nloc != std::string::npos) {
            indexingloc = nloc + 1;
            if (unit_string[nloc] != '.') {
                if (!isDigitCharacter(unit_string[nloc]) ||
                    (unit_string.size() > nloc + 1 &&
                     !isDigitCharacter(unit_string[nloc + 1]))) {
                    if (isDigitCharacter(unit_string[nloc])) {
                        ++nloc;
                    }

                    auto dloc = unit_string.find_last_of('.', zloc);

                    if (dloc != std::string::npos && nloc - dloc > 12) {
                        bool valid = true;
                        if (dloc == zloc - 1) {
                            --zloc;
                            auto ploc = dloc;
                            valid = false;
                            while (true) {
                                if (ploc <= 0) {
                                    break;
                                }
                                --ploc;
                                if (!isDigitCharacter(unit_string[ploc])) {
                                    break;
                                }
                                if (unit_string[ploc] != '0') {
                                    valid = true;
                                    break;
                                }
                            }
                        } else {
                            auto ploc = dloc + 1;
                            while (ploc < zloc) {
                                if (!isDigitCharacter(unit_string[ploc])) {
                                    valid = false;
                                    break;
                                }
                                ++ploc;
                            }
                        }
                        if (valid) {
                            shorten_number(unit_string, zloc, nloc - zloc);
                            indexingloc = zloc + 1;
                        }
                    }
                }
            }
        } else if (detect != '9') {
            indexingloc = unit_string.size();
            auto dloc = unit_string.find_last_of('.', zloc);

            if (dloc != std::string::npos) {
                bool valid = true;
                if (dloc == zloc - 1) {
                    --zloc;
                    auto ploc = dloc;
                    valid = false;
                    while (true) {
                        if (ploc > 0) {
                            --ploc;
                            if (!isDigitCharacter(unit_string[ploc])) {
                                break;
                            }
                            if (unit_string[ploc] != '0') {
                                valid = true;
                                break;
                            }
                        }
                    }
                } else {
                    auto ploc = dloc + 1;
                    while (ploc < zloc) {
                        if (!isDigitCharacter(unit_string[ploc])) {
                            valid = false;
                            break;
                        }
                        ++ploc;
                    }
                }
                if (valid) {
                    shorten_number(unit_string, zloc, nloc - zloc);
                    indexingloc = zloc + 1;
                }
            }
        }
        zloc = unit_string.find(detseq, indexingloc);
    }
}
// clean up the unit string and add a commodity if necessary
static std::string
    clean_unit_string(std::string propUnitString, std::uint32_t commodity)
{
    using spair = std::tuple<const char*, const char*, int, int>;
    static UNITS_CPP14_CONSTEXPR_OBJECT std::array<spair, 11> powerseq{
        {spair{"Mm^3", "(1e9km^3)", 4, 8},  // this needs to happen before ^3^2
                                            // conversions
         spair{"^2^2", "^4", 4, 2},
         spair{"^3^2", "^6", 4, 2},
         spair{"^2^3", "^6", 4, 2},
         spair{"^3^3", "^9", 4, 2},  // this can only happen with extended units
         spair{"Gs", "Bs", 2, 2},
         spair{"*K^", "*1*K^", 3, 5},  // this one is to prevent the next from
                                       // screwing things up
         spair{"eflag*K", "degC", 7, 4},
         spair{"*1*", "*", 3, 1},
         spair{"*1/", "/", 3, 1},
         spair{"*/", "/", 2, 1}}};
    // run a few checks for unusual conditions
    for (auto& pseq : powerseq) {
        auto fnd = propUnitString.find(std::get<0>(pseq));
        while (fnd != std::string::npos) {
            propUnitString.replace(fnd, std::get<2>(pseq), std::get<1>(pseq));
            fnd =
                propUnitString.find(std::get<0>(pseq), fnd + std::get<3>(pseq));
        }
    }

    if (!propUnitString.empty()) {
        if (propUnitString.front() == '(' && propUnitString.back() == ')') {
            if (propUnitString.find_first_of('(', 1) == std::string::npos) {
                propUnitString.pop_back();
                propUnitString.erase(propUnitString.begin());
            }
        }
        if (propUnitString.find("00000") != std::string::npos) {
            reduce_number_length(propUnitString, '0');
        }
        if (propUnitString.find("99999") != std::string::npos) {
            reduce_number_length(propUnitString, '9');
        }
    }

    // no more cleaning necessary
    if (commodity == 0 && !propUnitString.empty() &&
        !isDigitCharacter(propUnitString.front())) {
        return propUnitString;
    }

    if (commodity != 0) {
        std::string cString = getCommodityName(
            ((commodity & 0x80000000) == 0) ? commodity : (~commodity));
        if (cString.compare(0, 7, "CXCOMM[") != 0) {
            // add some escapes for problematic sequences
            escapeString(cString);
        }
        // make it look like a commodity sequence
        cString.insert(cString.begin(), '{');
        cString.push_back('}');
        if ((commodity & 0x80000000) == 0) {
            auto loc = propUnitString.find_last_of("/^");
            if (loc == std::string::npos) {
                propUnitString += cString;
            } else if (propUnitString.compare(0, 2, "1/") == 0) {
                auto rs = checkForCustomUnit(cString);
                if (!is_error(rs)) {
                    cString.insert(0, 1, '1');
                }
                propUnitString.replace(0, 1, cString.c_str());
            } else {
                auto locp = propUnitString.find_first_of("^*/");
                if (propUnitString[locp] != '^') {
                    propUnitString.insert(locp, cString);
                } else if (propUnitString[locp + 1] != '-') {
                    propUnitString.insert(locp, cString);
                } else {
                    auto rs = checkForCustomUnit(cString);
                    if (!is_error(rs)) {
                        // this condition would take a very particular and odd
                        // string to trigger I haven't figured out a test case
                        // for it yet

                        // LCOV_EXCL_START
                        cString.insert(0, 1, '1');
                        // LCOV_EXCL_STOP
                    }
                    propUnitString = cString + "*" + propUnitString;
                }
            }
        } else {  // inverse commodity
            auto loc = propUnitString.find_last_of('/');
            if (loc == std::string::npos) {
                auto rs = checkForCustomUnit(cString);
                if (!is_error(rs)) {  // this check is needed because it is
                                      // possible to define a commodity that
                                      // would look like a form
                    // of custom unit
                    // The '1' forces the interpreter to interpret it as purely
                    // a commodity, but is only needed in very particular
                    // circumstances
                    cString.insert(0, 1, '1');
                }
                if (propUnitString.empty()) {
                    propUnitString.push_back('1');
                }
                propUnitString.push_back('/');
                propUnitString.append(cString);
            } else {
                auto locp = propUnitString.find_last_of("^*");
                if (locp == std::string::npos) {
                    propUnitString.append(cString);
                } else if (locp < loc) {
                    propUnitString.append(cString);
                } else {
                    propUnitString.insert(locp, cString);
                }
            }
        }
    }
    return propUnitString;
}

static const std::pair<const unit, std::string> nullret{invalid, std::string{}};

static std::pair<unit, std::string> find_unit_pair(unit un)
{
    if (allowUserDefinedUnits.load(std::memory_order_acquire)) {
        if (!user_defined_unit_names.empty()) {
            auto fndud = user_defined_unit_names.find(un);
            if (fndud != user_defined_unit_names.end()) {
                return {fndud->first, fndud->second};
            }
        }
    }
    auto fnd = base_unit_names.find(un);
    if (fnd != base_unit_names.end()) {
        return {fnd->first, fnd->second};
    }
    return nullret;
}

static std::string find_unit(unit un)
{
    if (allowUserDefinedUnits.load(std::memory_order_acquire)) {
        if (!user_defined_unit_names.empty()) {
            auto fndud = user_defined_unit_names.find(un);
            if (fndud != user_defined_unit_names.end()) {
                return fndud->second;
            }
        }
    }
    auto fnd = base_unit_names.find(un);
    if (fnd != base_unit_names.end()) {
        return fnd->second;
    }
    return std::string{};
}

static std::string probeUnit(
    const precise_unit& un,
    const std::pair<precise_unit, const char*>& probe)
{
    // let's try common divisor units
    auto ext = un * probe.first;
    auto fnd = find_unit(unit_cast(ext));
    if (!fnd.empty()) {
        return fnd + '/' + probe.second;
    }
    // let's try inverse of common multiplier units
    fnd = find_unit(unit_cast(ext.inv()));
    if (!fnd.empty()) {
        return std::string("1/(") + fnd + '*' + probe.second + ')';
    }

    // let's try common multiplier units
    ext = un / probe.first;
    fnd = find_unit(unit_cast(ext));
    if (!fnd.empty()) {
        return fnd + '*' + probe.second;
    }
    // let's try common divisor with inv units
    fnd = find_unit(unit_cast(ext.inv()));
    if (!fnd.empty()) {
        return std::string(probe.second) + '/' + fnd;
    }
    return std::string{};
}

static std::string probeUnitBase(
    const precise_unit& un,
    const std::pair<precise_unit, const char*>& probe)
{
    std::string beststr;
    // let's try common divisor units on base units
    auto ext = un * probe.first;
    auto base = unit(ext.base_units());
    auto fnd = find_unit(base);
    if (!fnd.empty()) {
        auto prefix = generateUnitSequence(ext.multiplier(), fnd);

        auto str = prefix + '/' + probe.second;
        if (!isNumericalStartCharacter(str.front())) {
            return str;
        }
        if (beststr.empty() || str.size() < beststr.size()) {
            beststr = str;
        }
    }
    // let's try inverse of common multiplier units on base units
    fnd = find_unit(base.inv());
    if (!fnd.empty()) {
        auto prefix = getMultiplierString(
            1.0 / ext.multiplier(), isDigitCharacter(fnd.back()));
        std::string str{"1/("};
        str += prefix;
        str += fnd;
        str.push_back('*');
        str.append(probe.second);
        str.push_back(')');
        if (!isNumericalStartCharacter(prefix.front())) {
            return str;
        }
        if (beststr.empty() || str.size() < beststr.size()) {
            beststr = std::move(str);
        }
    }
    // let's try common multiplier units on base units
    ext = un / probe.first;
    base = unit(ext.base_units());
    fnd = find_unit(base);
    if (!fnd.empty()) {
        auto prefix = generateUnitSequence(ext.multiplier(), fnd);
        auto str = prefix + '*' + probe.second;
        if (!isNumericalStartCharacter(str.front())) {
            return str;
        }
        if (beststr.empty() || str.size() < beststr.size()) {
            beststr = str;
        }
    }
    // let's try common divisor with inv units on base units
    fnd = find_unit(base.inv());
    if (!fnd.empty()) {
        auto prefix = generateUnitSequence(1.0 / ext.multiplier(), fnd);
        if (isNumericalStartCharacter(prefix.front())) {
            size_t cut{0};
            double mx = getDoubleFromString(prefix, &cut);

            auto str = getMultiplierString(1.0 / mx, true) + probe.second +
                "/" + prefix.substr(cut);
            if (beststr.empty() || str.size() < beststr.size()) {
                beststr = str;
            }

        } else {
            return std::string(probe.second) + "/" + prefix;
        }
    }
    return beststr;
}

static std::string
    to_string_internal(precise_unit un, std::uint32_t match_flags)
{
    switch (std::fpclassify(un.multiplier())) {
        case FP_INFINITE: {
            std::string inf = (un.multiplier() > 0.0) ? "INF" : "-INF";
            un = precise_unit(un.base_units(), 1.0);
            if (un == precise::one) {
                return inf;
            }
            return inf + '*' + to_string_internal(un, match_flags);
        }
        case FP_NAN:
            un = precise_unit(un.base_units(), 1.0);
            if (is_error(un)) {
                return "NaN*ERROR";
            }
            if (un == precise::one) {
                return "NaN";
            }
            return "NaN*" + to_string_internal(un, match_flags);
        case FP_SUBNORMAL:
        case FP_ZERO:
            // either denormal or 0.0 in either case close enough to 0
            un = precise_unit(un.base_units(), 1.0);
            if (un == precise::one) {
                return "0";
            }
            return "0*" + to_string_internal(un, match_flags);
        case FP_NORMAL:
        default:
            break;
    }

    auto llunit = unit_cast(un);
    // deal with situations where the cast unit is not normal but the precise
    // one is
    if (std::fpclassify(llunit.multiplier_f()) != FP_NORMAL) {
        auto mstring = getMultiplierString(un.multiplier(), true);
        un = precise_unit(un.base_units(), 1.0);
        mstring.push_back('*');

        mstring.append(to_string_internal(un, match_flags));
        if (mstring.back() == '*') {
            mstring.pop_back();
        }
        return mstring;
    }
    auto fnd = find_unit(llunit);
    if (!fnd.empty()) {
        return fnd;
    }

    // lets try inverting it
    fnd = find_unit(llunit.inv());
    if (!fnd.empty()) {
        return std::string("1/") + fnd;
    }
    if (un.base_units().empty()) {
        auto mstring = getMultiplierString(un.multiplier(), true);
        un = precise_unit(un.base_units(), 1.0);
        if (un == precise::one) {
            return mstring;
        }
        if (!mstring.empty()) {
            mstring.push_back('*');
        }
        fnd = find_unit(unit_cast(un));
        if (!fnd.empty()) {
            return mstring + fnd;
        }
        addUnitFlagStrings(un, fnd);
        return mstring + fnd;
    }
    /// Check for squared units
    if (!un.base_units().root(2).has_e_flag() &&
        !un.base_units().has_i_flag() && un.multiplier() > 0.0) {
        auto squ = root(llunit, 2);
        auto fndp = find_unit_pair(squ);
        if (!fndp.second.empty()) {
            if (fndp.first.pow(2) != llunit) {
                // this is symmetric to the other sections where we have test
                // cases for no known test cases of this but could be triggered
                // by particular numeric strings

                // LCOV_EXCL_START
                return getMultiplierString(
                           (llunit / fndp.first.pow(2)).multiplier(), true) +
                    '*' + fndp.second + "^2";
                // LCOV_EXCL_STOP
            }
            return fndp.second + "^2";
        }
        auto fndpi = find_unit_pair(squ.inv());
        if (!fndpi.second.empty()) {
            if (fndpi.first.pow(2) != llunit.inv()) {
                return getMultiplierString(
                           1.0 /
                               (llunit.inv() / fndpi.first.pow(2)).multiplier(),
                           true) +
                    '/' + fndpi.second + "^2";
            }
            return std::string("1/") + fndpi.second + "^2";
        }
    }
    /// Check for cubed units
    if (!un.base_units().root(3).has_e_flag() &&
        !un.base_units().has_i_flag()) {
        auto cub = root(llunit, 3);
        fnd = find_unit(cub);
        if (!fnd.empty()) {
            return fnd + "^3";
        }
        fnd = find_unit(cub.inv());
        if (!fnd.empty()) {
            return std::string("1/") + fnd + "^3";
        }
    }

    if (un.is_equation()) {
        auto ubase = un.base_units();
        int num = precise::custom::eq_type(ubase);
        std::string cxstr = "EQXUN[" + std::to_string(num) + "]";

        auto urem = un / precise_unit(precise::custom::equation_unit(num));
        urem.clear_flags();
        urem.commodity(0);
        if (urem.multiplier() != 1.0) {
            auto ucc = unit_cast(urem);
            auto fndp = find_unit_pair(ucc);
            if (!fndp.second.empty()) {
                if (ucc.is_exactly_the_same(fndp.first)) {
                    return fndp.second + '*' + cxstr;
                }
            }

            // Equation units can amplify slight numerical differences
            // so numbers must be exact
            auto mult = getMultiplierString(urem.multiplier(), false);
            if (mult.size() > 5 && isNumericalStartCharacter(mult[0])) {
                urem = precise_unit(urem.base_units(), 1.0);
                if (!urem.base_units().empty()) {
                    return mult + '*' + to_string_internal(urem, match_flags) +
                        '*' + cxstr;
                }
                return mult + '*' + cxstr;
            }
        }
        if (!urem.base_units().empty() || urem.multiplier() != 1.0) {
            return to_string_internal(urem, match_flags) + '*' + cxstr;
        }
        return cxstr;
    }
    // check if it is a custom unit of some kind
    if (precise::custom::is_custom_unit(un.base_units())) {
        auto ubase = un.base_units();
        int num = precise::custom::custom_unit_number(ubase);
        std::string cxstr = "CXUN[" + std::to_string(num) + "]";
        auto urem = un;
        if (precise::custom::is_custom_unit_inverted(ubase)) {
            urem = un * precise::generate_custom_unit(num);
            cxstr.append("^-1");
        } else {
            urem = un / precise::generate_custom_unit(num);
        }
        urem.clear_flags();
        urem.commodity(0);
        if ((urem.multiplier() != 1.0) || (!urem.base_units().empty())) {
            return to_string_internal(urem, match_flags) + '*' + cxstr;
        }
        return cxstr;
    }
    // check for custom count units
    if (precise::custom::is_custom_count_unit(un.base_units())) {
        auto ubase = un.base_units();
        int num = precise::custom::custom_count_unit_number(ubase);
        std::string cxstr = "CXCUN[" + std::to_string(num) + "]";
        auto urem = un;
        if (precise::custom::is_custom_count_unit_inverted(ubase)) {
            urem = un * precise::generate_custom_count_unit(num);
            cxstr.append("^-1");
        } else {
            urem = un / precise::generate_custom_count_unit(num);
        }
        urem.clear_flags();
        urem.commodity(0);
        if ((urem.multiplier() != 1.0) || (!urem.base_units().empty())) {
            return to_string_internal(urem, match_flags) + '*' + cxstr;
        }
        return cxstr;
    }
    /** check for si prefixes on common units*/

    if (un.unit_type_count() == 1) {
        return generateUnitSequence(
            un.multiplier(), generateRawUnitString(un, match_flags));
    }
    if (un.unit_type_count() == 2 && un.multiplier() == 1) {
        return generateUnitSequence(
            1.0, generateRawUnitString(un, match_flags));
    }
    /** check for a few units with odd numbers that allow SI prefixes*/
    for (const auto& siU : siTestUnits) {
        auto nu = un / siU.first;
        if (nu.unit_type_count() == 0) {
            auto mult = getMultiplierString(nu.multiplier());
            if (mult.empty()) {
                std::string rstring{siU.second};
                addUnitFlagStrings(nu, rstring);
                return rstring;
            }
            if (!isNumericalStartCharacter(mult.front())) {
                std::string rstring = mult + siU.second;
                addUnitFlagStrings(nu, rstring);
                return rstring;
            }
        }
        if (nu.unit_type_count() == 1) {
            auto mult = getMultiplierString(nu.multiplier());
            if (mult.empty()) {
                std::string rstring{siU.second};
                rstring.push_back('*');
                rstring.append(to_string_internal(nu, match_flags));
                return rstring;
            }

            if (!isNumericalStartCharacter(mult.front())) {
                nu = precise_unit{nu.base_units(), 1.0};
                std::string rstring = mult + siU.second;
                rstring.push_back('*');
                rstring.append(to_string_internal(nu, match_flags));
                return rstring;
            }
        }
        nu = un * siU.first;
        if (nu.unit_type_count() == 0) {
            auto mult = getMultiplierString(1.0 / nu.multiplier());
            if (mult.empty() || !isNumericalStartCharacter(mult.front())) {
                std::string rstring;
                addUnitFlagStrings(nu, rstring);
                if (rstring.empty()) {
                    rstring.push_back('1');
                }
                rstring.push_back('/');
                rstring.append(mult + siU.second);
                return rstring;
            }
        }
        if (nu.unit_type_count() == 1) {
            auto mult = getMultiplierString(1.0 / nu.multiplier());
            if (mult.empty()) {
                std::string rstring{to_string_internal(nu, match_flags)};
                rstring.push_back('/');
                rstring.append(siU.second);
                return rstring;
            }

            if (!isNumericalStartCharacter(mult.front())) {
                nu = precise_unit{nu.base_units(), 1.0};
                std::string rstring{to_string_internal(nu, match_flags)};
                rstring.push_back('/');
                rstring.append(mult);
                rstring.append(siU.second);
                return rstring;
            }
        }
    }
    // lets try converting to pure base unit
    auto bunit = unit(un.base_units());
    fnd = find_unit(bunit);
    if (!fnd.empty()) {
        return generateUnitSequence(un.multiplier(), fnd);
    }
    // let's try inverting the pure base unit
    fnd = find_unit(bunit.inv());
    if (!fnd.empty()) {
        auto prefix = generateUnitSequence(1.0 / un.multiplier(), fnd);
        if (isNumericalStartCharacter(prefix.front())) {
            size_t cut{0};
            double mx = getDoubleFromString(prefix, &cut);
            return getMultiplierString(1.0 / mx, true) + "/" +
                prefix.substr(cut);
        }
        return std::string("1/") + prefix;
    }

    // let's try common units
    for (const auto& tu : testUnits) {
        auto res = probeUnit(un, tu);
        if (!res.empty()) {
            return res;
        }
    }

    if (allowUserDefinedUnits.load(std::memory_order_acquire)) {
        for (const auto& udu : user_defined_unit_names) {
            auto res = probeUnit(
                un,
                std::make_pair(precise_unit(udu.first), udu.second.c_str()));
            if (!res.empty()) {
                return res;
            }
            std::string nstring = std::string(udu.second) + "^2";
            res = probeUnit(
                un,
                std::make_pair(
                    precise_unit(udu.first).pow(2), nstring.c_str()));
            if (!res.empty()) {
                return res;
            }
            nstring = std::string(udu.second) + "^3";
            res = probeUnit(
                un,
                std::make_pair(
                    precise_unit(udu.first).pow(3), nstring.c_str()));
            if (!res.empty()) {
                return res;
            }
        }
    }

    // let's try common units that are often multiplied by power
    for (const auto& tu : testPowerUnits) {
        std::string nstring = std::string(tu.second) + "^2";
        auto res = probeUnit(
            un, std::make_pair(precise_unit(tu.first).pow(2), nstring.c_str()));
        if (!res.empty()) {
            return res;
        }
        nstring = std::string(tu.second) + "^3";
        res = probeUnit(
            un, std::make_pair(precise_unit(tu.first).pow(3), nstring.c_str()));
        if (!res.empty()) {
            return res;
        }
    }
    std::string beststr;

    for (const auto& tu : testUnits) {
        auto str = probeUnitBase(un, tu);
        if (!str.empty()) {
            if (!isNumericalStartCharacter(str.front())) {
                return str;
            }
            if (beststr.empty() || str.size() < beststr.size()) {
                beststr = str;
            }
        }
    }
    if (allowUserDefinedUnits.load(std::memory_order_acquire)) {
        for (const auto& udu : user_defined_unit_names) {
            auto str = probeUnitBase(
                un,
                std::make_pair(precise_unit(udu.first), udu.second.c_str()));
            if (!str.empty()) {
                if (!isNumericalStartCharacter(str.front())) {
                    return str;
                }
                if (beststr.empty() || str.size() < beststr.size()) {
                    beststr = str;
                }
            }
            std::string nstring = std::string(udu.second) + "^2";
            str = probeUnitBase(
                un,
                std::make_pair(
                    precise_unit(udu.first).pow(2), nstring.c_str()));
            if (!str.empty()) {
                if (!isNumericalStartCharacter(str.front())) {
                    return str;
                }
                if (beststr.empty() || str.size() < beststr.size()) {
                    beststr = str;
                }
            }

            nstring = std::string(udu.second) + "^3";
            str = probeUnitBase(
                un,
                std::make_pair(
                    precise_unit(udu.first).pow(3), nstring.c_str()));
            if (!str.empty()) {
                if (!isNumericalStartCharacter(str.front())) {
                    return str;
                }
                if (beststr.empty() || str.size() < beststr.size()) {
                    beststr = str;
                }
            }
        }
    }
    for (const auto& tu : testPowerUnits) {
        std::string nstring = std::string(tu.second) + "^2";
        auto str = probeUnitBase(
            un, std::make_pair(precise_unit(tu.first).pow(2), nstring.c_str()));
        if (!str.empty()) {
            if (!isNumericalStartCharacter(str.front())) {
                return str;
            }
            if (beststr.empty() || str.size() < beststr.size()) {
                beststr = str;
            }
        }

        nstring = std::string(tu.second) + "^3";
        str = probeUnitBase(
            un, std::make_pair(precise_unit(tu.first).pow(3), nstring.c_str()));
        if (!str.empty()) {
            if (!isNumericalStartCharacter(str.front())) {
                return str;
            }
            if (beststr.empty() || str.size() < beststr.size()) {
                beststr = str;
            }
        }
    }

    // now just to reduce the order and generate the string
    if (!beststr.empty()) {
        return beststr;
    }
    auto minorder = order(llunit);
    auto mino_unit = un;
    std::string min_mult;
    if (minorder > 3) {
        for (const auto& reduce : creduceUnits) {
            auto od = 1 + order(unit_cast(un * reduce.first));
            if (od < minorder) {
                minorder = od;
                mino_unit = un * reduce.first;
                min_mult = reduce.second;
            }
        }
    }
    return generateUnitSequence(
        mino_unit.multiplier(),
        min_mult + generateRawUnitString(mino_unit, match_flags));
}

std::string to_string(const precise_unit& un, std::uint32_t match_flags)
{
    return clean_unit_string(
        to_string_internal(un, match_flags), un.commodity());
}

std::string
    to_string(const precise_measurement& measure, std::uint32_t match_flags)
{
    std::stringstream ss;
    ss.precision(12);
    ss << measure.value();
    ss << ' ';
    auto str = to_string(measure.units(), match_flags);
    if (isNumericalStartCharacter(str.front())) {
        str.insert(str.begin(), '(');
        str.push_back(')');
    }
    ss << str;
    return ss.str();
}

std::string to_string(const measurement& measure, std::uint32_t match_flags)
{
    std::stringstream ss;
    ss.precision(6);
    ss << measure.value();
    ss << ' ';
    auto str = to_string(measure.units(), match_flags);
    if (isNumericalStartCharacter(str.front())) {
        str.insert(str.begin(), '(');
        str.push_back(')');
    }
    ss << str;
    return ss.str();
}

std::string
    to_string(const uncertain_measurement& measure, std::uint32_t match_flags)
{
    // compute the correct number of digits to display for uncertain precision
    auto digits = static_cast<std::streamsize>(
        ceil(-log10(measure.fractional_uncertainty())));
    digits = (digits < 2) ? 2 : digits + 1;
    std::stringstream ss;
    ss.precision(digits);
    ss << measure.value_f();
    ss << "+/-";
    ss.precision(2);
    ss << measure.uncertainty_f() << ' ';
    ss.precision(digits);
    ss << to_string(measure.units(), match_flags);
    return ss.str();
}

/// Generate the prefix multiplier for units (including SI)
static double getPrefixMultiplier(char p)
{
    switch (p) {
        case 'm':
            return precise::milli.multiplier();
        case 'k':
        case 'K':
            return precise::kilo.multiplier();
        case 'M':
            return precise::mega.multiplier();
        case 'u':
        case 'U':
        case '\xB5':  // latin-1 encoding "micro"
            return precise::micro.multiplier();
        case 'd':
        case 'D':
            return precise::deci.multiplier();
        case 'c':
        case 'C':
            return precise::centi.multiplier();
        case 'h':
        case 'H':
            return precise::hecto.multiplier();
        case 'n':
            return precise::nano.multiplier();
        case 'p':
            return precise::pico.multiplier();
        case 'G':
        case 'B':  // Billion
            return precise::giga.multiplier();
        case 'T':
            return precise::tera.multiplier();
        case 'f':
        case 'F':
            return precise::femto.multiplier();
        case 'E':
            return precise::exa.multiplier();
        case 'P':
            return precise::peta.multiplier();
        case 'Z':
            return precise::zetta.multiplier();
        case 'Y':
            return precise::yotta.multiplier();
        case 'y':
            return precise::yocto.multiplier();
        case 'a':
        case 'A':
            return precise::atto.multiplier();
        case 'z':
            return precise::zepto.multiplier();
        case 'R':
            return precise::ronna.multiplier();
        case 'r':
            return precise::ronto.multiplier();
        case 'Q':
            return precise::quetta.multiplier();
        case 'q':
            return precise::quecto.multiplier();
        default:
            return 0.0;
    }
}

/// Generate the prefix multiplier for strict SI units
static double getStrictSIPrefixMultiplier(char p)
{
    switch (p) {
        case 'm':
            return precise::milli.multiplier();
        case 'k':
            return precise::kilo.multiplier();
        case 'M':
            return precise::mega.multiplier();
        case 'u':
        case '\xB5':  // latin-1 encoding "micro"
            return precise::micro.multiplier();
        case 'd':
            return precise::deci.multiplier();
        case 'c':
            return precise::centi.multiplier();
        case 'h':
            return precise::hecto.multiplier();
        case 'n':
            return precise::nano.multiplier();
        case 'p':
            return precise::pico.multiplier();
        case 'G':
            return precise::giga.multiplier();
        case 'T':
            return precise::tera.multiplier();
        case 'f':
            return precise::femto.multiplier();
        case 'E':
            return precise::exa.multiplier();
        case 'P':
            return precise::peta.multiplier();
        case 'Z':
            return precise::zetta.multiplier();
        case 'Y':
            return precise::yotta.multiplier();
        case 'a':
            return precise::atto.multiplier();
        case 'z':
            return precise::zepto.multiplier();
        case 'y':
            return precise::yocto.multiplier();
        case 'R':
            return precise::ronna.multiplier();
        case 'r':
            return precise::ronto.multiplier();
        case 'Q':
            return precise::quetta.multiplier();
        case 'q':
            return precise::quecto.multiplier();
        default:
            return 0.0;
    }
}

static constexpr uint16_t charindex(char ch1, char ch2)
{
    return ch1 * 256 + ch2;
}

/// Generate the prefix multiplier for SI units and binary prefixes
static double getPrefixMultiplier2Char(char c1, char c2)
{
    using cpair = std::pair<uint16_t, double>;
    static UNITS_CPP14_CONSTEXPR_OBJECT std::array<cpair, 25> char2prefix{{
        cpair{charindex('D', 'A'), precise::deka.multiplier()},
        cpair{charindex('E', 'X'), precise::exa.multiplier()},
        cpair{charindex('E', 'i'), precise::exbi.multiplier()},
        cpair{charindex('G', 'A'), precise::giga.multiplier()},
        cpair{charindex('G', 'i'), precise::gibi.multiplier()},
        cpair{charindex('K', 'i'), precise::kibi.multiplier()},
        cpair{charindex('M', 'A'), precise::mega.multiplier()},
        cpair{charindex('M', 'M'), precise::mega.multiplier()},
        cpair{charindex('M', 'i'), precise::mebi.multiplier()},
        cpair{charindex('P', 'T'), precise::peta.multiplier()},
        cpair{charindex('P', 'i'), precise::pebi.multiplier()},
        cpair{charindex('T', 'R'), precise::tera.multiplier()},
        cpair{charindex('T', 'i'), precise::tebi.multiplier()},
        cpair{charindex('Y', 'A'), precise::yotta.multiplier()},
        cpair{charindex('Y', 'O'), precise::yocto.multiplier()},
        cpair{charindex('Y', 'i'), precise::yobi.multiplier()},
        cpair{charindex('R', 'i'), precise::robi.multiplier()},
        cpair{charindex('Q', 'i'), precise::qubi.multiplier()},
        cpair{charindex('Z', 'A'), precise::zetta.multiplier()},
        cpair{charindex('Z', 'O'), precise::zepto.multiplier()},
        cpair{charindex('Z', 'i'), precise::zebi.multiplier()},
        cpair{charindex('d', 'a'), precise::deka.multiplier()},
        cpair{charindex('m', 'A'), precise::mega.multiplier()},
        cpair{charindex('m', 'c'), precise::micro.multiplier()},
        cpair{charindex('p', 'T'), precise::peta.multiplier()},
    }};
    auto code = charindex(c1, c2);
    const auto fnd = std::lower_bound(
        char2prefix.begin(),
        char2prefix.end(),
        cpair{code, 0.0},
        [](const cpair& p, const cpair& test) {
            return (p.first < test.first);
        });

    if (fnd != char2prefix.end() && fnd->first == code) {
        return fnd->second;
    }
    return 0.0;
}

// do a segment check in the forward direction
static bool
    segmentcheck(const std::string& unit, char closeSegment, size_t& index);

/** generate a number representing the leading portion of a string
the index of the first non-converted character is returned in index*/
static double
    generateLeadingNumber(const std::string& ustring, size_t& index) noexcept;

/** generate a number representing the leading portion of a string if the words
are numerical in nature the index of the first non-converted character is
returned in index*/
static double readNumericalWords(const std::string& ustring, size_t& index);

// Detect if a string looks like a number
static bool looksLikeNumber(const std::string& string, size_t index = 0);

/** a function very similar to stod that uses the lower level strtod and does
 * things a little smarter for our case
 */
static double
    getDoubleFromString(const std::string& ustring, size_t* index) noexcept
{
    char* retloc = nullptr;
    auto vld = strtold(ustring.c_str(), &retloc);
    // LCOV_EXCL_START
    if (retloc == nullptr) {
        // to the best of my knowledge this should not happen but this is a
        // weird function sometimes with a lot of platform variations
        *index = 0;
        return constants::invalid_conversion;
    }
    // LCOV_EXCL_STOP
    *index = (retloc - ustring.c_str());
    // so if it converted anything then we can probably use that value if not
    // return NaN
    if (*index == 0) {
        return constants::invalid_conversion;
    }

    if (vld > static_cast<long double>(std::numeric_limits<double>::max())) {
        return constants::infinity;
    }
    if (vld < static_cast<long double>(-std::numeric_limits<double>::max())) {
        return -constants::infinity;
    }
    // floating point min gives you the smallest representable positive value
    if (std::fabs(vld) <
        static_cast<long double>(std::numeric_limits<double>::min())) {
        return 0.0;
    }
    return static_cast<double>(vld);
}

/** generate a value from a single numerical block */
static double getNumberBlock(const std::string& ustring, size_t& index) noexcept
{
    double val;
    if (ustring.front() == '(') {
        size_t ival = 1;
        if (segmentcheck(ustring, ')', ival)) {
            if (ival == 2) {
                index = ival;
                return 1.0;
            }
            bool hasOp = false;
            for (size_t ii = 1; ii < ival - 1; ++ii) {
                auto c = ustring[ii];
                if (c >= '0' && c <= '9') {
                    continue;
                }
                switch (c) {
                    case '-':
                    case '.':
                    case 'e':
                        break;
                    case '*':
                    case '/':
                    case '^':
                    case '(':
                    case ')':
                        hasOp = true;
                        break;
                    default:
                        return constants::invalid_conversion;
                }
            }
            auto substr = ustring.substr(1, ival - 2);
            size_t ind;
            if (hasOp) {
                val = generateLeadingNumber(substr, ind);
            } else {
                val = getDoubleFromString(substr, &ind);
            }
            if (ind < substr.size()) {
                return constants::invalid_conversion;
            }
            index = ival;
        } else {
            return constants::invalid_conversion;
        }
    } else {
        val = getDoubleFromString(ustring, &index);
    }
    if (!std::isnan(val) && index < ustring.size()) {
        if (ustring[index] == '^') {
            size_t nindex{0};
            double pval = getNumberBlock(ustring.substr(index + 1), nindex);
            if (!std::isnan(pval)) {
                index += nindex + 1;
                return std::pow(val, pval);
            }
            index = 0;
            return constants::invalid_conversion;
        }
    }
    return val;
}

double generateLeadingNumber(const std::string& ustring, size_t& index) noexcept
{
    index = 0;
    double val = getNumberBlock(ustring, index);
    if (std::isnan(val)) {
        return val;
    }
    while (true) {
        if (index >= ustring.size()) {
            return val;
        }
        switch (ustring[index]) {
            case '.':
            case '-':
            case '+':
                return constants::invalid_conversion;
            case '/':
            case '*':
            case 'x':
                if (looksLikeNumber(ustring, index + 1) ||
                    ustring[index + 1] == '(') {
                    size_t oindex{0};
                    double res =
                        getNumberBlock(ustring.substr(index + 1), oindex);
                    if (!std::isnan(res)) {
                        if (ustring[index] == '/') {
                            val /= res;
                        } else {
                            val *= res;
                        }

                        index = oindex + index + 1;
                    } else {
                        return val;
                    }
                } else {
                    return val;
                }
                break;
            case '(': {
                size_t oindex{0};
                double res = getNumberBlock(ustring.substr(index), oindex);
                if (!std::isnan(res)) {
                    val *= res;
                    index = oindex + index + 1;
                } else {
                    return val;
                }
                break;
            }
            default:
                return val;
        }
    }
}

// this string contains the first two letters of supported numerical words
// static const std::string first_two =
//    "on tw th fo fi si se ei ni te el hu mi bi tr ze";

static bool hasValidNumericalWordStart(const std::string& ustring)
{  // do a check if the first and second letters make sense
    static const std::string first_letters = "otfsenhmbtzaOTFSENHMBTZA";
    static const std::string second_letters = "nwhoielurNWHOIELUR";
    return (
        first_letters.find_first_of(ustring[0]) != std::string::npos &&
        second_letters.find_first_of(ustring[1]) != std::string::npos);
}
using wordpair = std::tuple<const char*, double, int>;

static UNITS_CPP14_CONSTEXPR_OBJECT std::array<wordpair, 9> lt10{
    {wordpair{"one", 1.0, 3},
     wordpair{"two", 2.0, 3},
     wordpair{"three", 3.0, 5},
     wordpair{"four", 4.0, 4},
     wordpair{"five", 5.0, 4},
     wordpair{"six", 6.0, 3},
     wordpair{"seven", 7.0, 5},
     wordpair{"eight", 8.0, 5},
     wordpair{"nine", 9.0, 4}}};

static double read1To10(const std::string& str, size_t& index)
{
    for (auto& num : lt10) {
        if (str.compare(index, std::get<2>(num), std::get<0>(num)) == 0) {
            index += std::get<2>(num);
            return std::get<1>(num);
        }
    }
    return constants::invalid_conversion;
}

static UNITS_CPP14_CONSTEXPR_OBJECT std::array<wordpair, 11> teens{
    {wordpair{"ten", 10.0, 3},
     wordpair{"eleven", 11.0, 6},
     wordpair{"twelve", 12.0, 6},
     wordpair{"thirteen", 13.0, 8},
     wordpair{"fourteen", 14.0, 8},
     wordpair{"fifteen", 15.0, 7},
     wordpair{"sixteen", 16.0, 7},
     wordpair{"seventeen", 17.0, 9},
     wordpair{"eighteen", 18.0, 8},
     wordpair{"nineteen", 19.0, 8},
     wordpair{"zero", 0.0, 4}}};

static double readTeens(const std::string& str, size_t& index)
{
    for (const auto& num : teens) {
        if (str.compare(index, std::get<2>(num), std::get<0>(num)) == 0) {
            index += std::get<2>(num);
            return std::get<1>(num);
        }
    }
    return constants::invalid_conversion;
}

// NOTE: the ordering is important here
static UNITS_CPP14_CONSTEXPR_OBJECT std::array<wordpair, 6> groupNumericalWords{
    {wordpair{"quadrillion", 1e15, 11},
     wordpair{"trillion", 1e12, 8},
     wordpair{"billion", 1e9, 7},
     wordpair{"million", 1e6, 7},
     wordpair{"thousand", 1e3, 8},
     wordpair{"hundred", 100.0, 7}}};

static UNITS_CPP14_CONSTEXPR_OBJECT std::array<wordpair, 8> decadeWords{
    {wordpair{"twenty", 20.0, 6},
     wordpair{"thirty", 30.0, 6},
     wordpair{"forty", 40.0, 5},
     wordpair{"fifty", 50.0, 5},
     wordpair{"sixty", 60.0, 5},
     wordpair{"seventy", 70.0, 7},
     wordpair{"eighty", 80.0, 6},
     wordpair{"ninety", 90.0, 6}}};

static double readNumericalWords(const std::string& ustring, size_t& index)
{
    double val = constants::invalid_conversion;
    index = 0;
    if (ustring.size() < 3) {
        return val;
    }
    if (!hasValidNumericalWordStart(ustring)) {
        return val;
    }
    std::string lcstring = ustring;
    // make the string lower case for consistency
    std::transform(
        lcstring.begin(), lcstring.end(), lcstring.begin(), ::tolower);
    for (auto& wp : groupNumericalWords) {
        auto loc = lcstring.find(std::get<0>(wp));
        if (loc != std::string::npos) {
            if (loc == 0) {
                size_t index_sub{0};
                val = std::get<1>(wp);
                index = std::get<2>(wp);
                if (index < lcstring.size()) {
                    double val_p2 =
                        readNumericalWords(lcstring.substr(index), index_sub);
                    if (!std::isnan(val_p2)) {
                        if (val_p2 >= val) {
                            val = val * val_p2;
                        } else {
                            val += val_p2;
                        }

                        index += index_sub;
                    }
                }
                return val;
            }
            size_t index_sub{0};
            val = std::get<1>(wp);
            index = loc + std::get<2>(wp);
            // read the next component
            double val_add{0.0};
            if (index < lcstring.size()) {
                val_add = readNumericalWords(lcstring.substr(index), index_sub);
                if (!std::isnan(val_add)) {
                    if (val_add >= val) {
                        val = val * val_add;
                        val_add = 0.0;
                    }
                    index += index_sub;
                } else {
                    val_add = 0.0;
                }
            }
            // read the previous part
            double val_p2 =
                readNumericalWords(lcstring.substr(0, loc), index_sub);
            if (std::isnan(val_p2) || index_sub < loc) {
                index = index_sub;
                return val_p2;
            }
            val *= val_p2;
            val += val_add;
            return val;
        }
    }
    // clean up "and"
    if (lcstring.compare(0, 3, "and") == 0) {
        index += 3;
    }
    // what we are left with is values below a hundred
    for (auto& wp : decadeWords) {
        if (lcstring.compare(index, std::get<2>(wp), std::get<0>(wp)) == 0) {
            val = std::get<1>(wp);
            index += std::get<2>(wp);
            if (lcstring.size() > index) {
                if (lcstring[index] == '-') {
                    ++index;
                }
                double toTen = read1To10(lcstring, index);
                if (!std::isnan(toTen)) {
                    val += toTen;
                }
            }
            return val;
        }
    }
    val = readTeens(lcstring, index);
    if (!std::isnan(val)) {
        return val;
    }
    val = read1To10(lcstring, index);
    return val;
}

#ifdef ENABLE_UNIT_TESTING
namespace detail {
    namespace testing {
        // generate a number from a number sequence
        double testLeadingNumber(const std::string& test, size_t& index)
        {
            return generateLeadingNumber(test, index);
        }
        double testNumericalWords(const std::string& test, size_t& index)
        {
            return readNumericalWords(test, index);
        }

        std::string
            testUnitSequenceGeneration(double mul, const std::string& test)
        {
            return generateUnitSequence(mul, test);
        }
        std::string
            testCleanUpString(std::string testString, std::uint32_t commodity)
        {
            return clean_unit_string(std::move(testString), commodity);
        }

        void testAddUnitPower(
            std::string& str,
            const char* unit,
            int power,
            std::uint32_t flags)
        {
            return addUnitPower(str, unit, power, flags);
        }
    }  // namespace testing
}  // namespace detail

#endif

/** Words of SI prefixes
https://physics.nist.gov/cuu/Units/prefixes.html
https://physics.nist.gov/cuu/Units/binary.html
*/
using utup = std::tuple<const char*, double, int>;
static UNITS_CPP14_CONSTEXPR_OBJECT std::array<utup, 36> prefixWords{{
    utup{"atto", precise::atto.multiplier(), 4},
    utup{"centi", precise::centi.multiplier(), 5},
    utup{"deca", precise::deka.multiplier(), 4},
    utup{"deci", precise::deci.multiplier(), 4},
    utup{"deka", precise::deka.multiplier(), 4},
    utup{"exa", precise::exa.multiplier(), 3},
    utup{"exbi", precise::exbi.multiplier(), 4},
    utup{"femto", precise::femto.multiplier(), 5},
    utup{"gibi", precise::gibi.multiplier(), 4},
    utup{"giga", precise::giga.multiplier(), 4},
    utup{"hecto", precise::hecto.multiplier(), 5},
    utup{"kibi", precise::kibi.multiplier(), 4},
    utup{"kilo", precise::kilo.multiplier(), 4},
    utup{"mebi", precise::mebi.multiplier(), 4},
    utup{"mega", precise::mega.multiplier(), 4},
    utup{"micro", precise::micro.multiplier(), 5},
    utup{"milli", precise::milli.multiplier(), 5},
    utup{"nano", precise::nano.multiplier(), 4},
    utup{"pebi", precise::pebi.multiplier(), 4},
    utup{"peta", precise::peta.multiplier(), 4},
    utup{"pico", precise::pico.multiplier(), 4},
    utup{"tebi", precise::tebi.multiplier(), 4},
    utup{"tera", precise::tera.multiplier(), 4},
    utup{"yocto", precise::yocto.multiplier(), 5},
    utup{"yotta", precise::yotta.multiplier(), 4},
    utup{"zepto", precise::zepto.multiplier(), 5},
    utup{"zetta", precise::zetta.multiplier(), 5},
    utup{"zebi", precise::zebi.multiplier(), 4},
    utup{"yobi", precise::yobi.multiplier(), 4},
    utup{"robi", precise::robi.multiplier(), 4},
    utup{"qubi", precise::qubi.multiplier(), 4},
    utup{"ronto", precise::ronto.multiplier(), 5},
    utup{"quecto", precise::quecto.multiplier(), 6},
    utup{"ronna", precise::ronna.multiplier(), 5},
    utup{"quetta", precise::quetta.multiplier(), 5},
    // this one was proposed (not accepted but finds occasional use)
    utup{"hella", 1e27, 5},
}};

bool clearEmptySegments(std::string& unit)
{
    static const std::array<std::string, 4> Esegs{{"()", "[]", "{}", "<>"}};
    bool changed = false;
    for (auto& seg : Esegs) {
        auto fnd = unit.find(seg);
        while (fnd != std::string::npos) {
            if (fnd > 0 && unit[fnd - 1] == '\\') {
                fnd = unit.find(seg, fnd + 2);
                continue;
            }
            unit.erase(fnd, seg.size());
            changed = true;
            fnd = unit.find(seg, fnd + 1);
        }
    }
    return changed;
}
// forward declaration of this function
static precise_unit
    get_unit(const std::string& unit_string, std::uint32_t match_flags);

inline bool ends_with(std::string const& value, std::string const& ending)
{
    auto esize = ending.size();
    auto vsize = value.size();
    return (vsize > esize) ?
        (value.compare(vsize - esize, esize, ending) == 0) :
        false;
}

enum class modifier : int {
    start_tail = 0,
    start_replace = 1,
    anywhere_tail = 2,
    anywhere_replace = 3,
    tail_replace = 4,
};
using modSeq = std::tuple<const char*, const char*, size_t, modifier>;
static bool wordModifiers(std::string& unit)
{
    static UNITS_CPP14_CONSTEXPR_OBJECT std::array<modSeq, 29> modifiers{{
        modSeq{"squaremeter", "m^2", 11, modifier::anywhere_tail},
        modSeq{"cubicmeter", "m^3", 10, modifier::anywhere_tail},
        modSeq{"cubic", "^3", 5, modifier::start_tail},
        modSeq{"reciprocal", "^-1", 10, modifier::start_tail},
        modSeq{"reciprocal", "^-1", 10, modifier::tail_replace},
        modSeq{"square", "^2", 6, modifier::start_tail},
        modSeq{"squared", "^2", 7, modifier::tail_replace},
        modSeq{"cubed", "^3", 5, modifier::tail_replace},
        modSeq{"cu", "^3", 2, modifier::start_tail},
        modSeq{"sq", "^2", 2, modifier::start_tail},
        modSeq{"tenth", "0.1", 5, modifier::anywhere_replace},
        modSeq{"ten", "10", 3, modifier::anywhere_replace},
        modSeq{"one", "", 3, modifier::start_replace},
        modSeq{"quarter", "0.25", 7, modifier::anywhere_replace},
        modSeq{"half", "0.5", 4, modifier::anywhere_replace},
        modSeq{"hundred", "100", 7, modifier::anywhere_replace},
        modSeq{"million", "1e6", 7, modifier::anywhere_replace},
        modSeq{"billion", "1e9", 7, modifier::anywhere_replace},
        modSeq{"trillion", "1e12", 8, modifier::anywhere_replace},
        modSeq{"thousand", "1000", 8, modifier::anywhere_replace},
        modSeq{"tothethirdpower", "^3", 15, modifier::anywhere_replace},
        modSeq{"tothefourthpower", "^4", 16, modifier::anywhere_replace},
        modSeq{"tothefifthpower", "^5", 15, modifier::anywhere_replace},
        modSeq{"tothesixthpower", "^6", 15, modifier::anywhere_replace},
        modSeq{"square", "^2", 6, modifier::anywhere_tail},
        modSeq{"cubic", "^3", 5, modifier::anywhere_tail},
        modSeq{"sq", "^2", 2, modifier::tail_replace},
        modSeq{"cu", "^3", 2, modifier::tail_replace},
        modSeq{"u", "unit", 1, modifier::tail_replace},
    }};
    if (unit.compare(0, 3, "cup") ==
        0) {  // this causes too many issues so skip it
        return false;
    }
    if (unit.compare(0, 13, "hundredweight") ==
        0) {  // this is a specific unit and should not be cut off
        return false;
    }
    for (const auto& mod : modifiers) {
        if (unit.size() < std::get<2>(mod)) {
            continue;
        }
        switch (std::get<3>(mod)) {
            case modifier::tail_replace: {
                if (ends_with(unit, std::get<0>(mod))) {
                    unit.replace(
                        unit.size() - std::get<2>(mod),
                        std::get<2>(mod),
                        std::get<1>(mod));
                    return true;
                }
                break;
            }
            case modifier::anywhere_replace: {
                auto fnd = unit.find(std::get<0>(mod));
                if (fnd != std::string::npos) {
                    if (unit.size() == std::get<2>(mod)) {
                        return false;
                    }
                    unit.replace(fnd, std::get<2>(mod), std::get<1>(mod));
                    return true;
                }
                break;
            }
            case modifier::start_tail: {
                if (unit.compare(0, std::get<2>(mod), std::get<0>(mod)) == 0) {
                    if (unit.size() == std::get<2>(mod)) {
                        return false;
                    }
                    unit.erase(0, std::get<2>(mod));
                    unit.append(std::get<1>(mod));
                    return true;
                }
                break;
                case modifier::anywhere_tail: {
                    auto fnd = unit.find(std::get<0>(mod));
                    if (fnd != std::string::npos) {
                        // this will need to be added in again if more string
                        // are added to the search list with this type if
                        // (unit.size() == std::get<2>(mod))
                        //{
                        //    return false;
                        //}
                        if (fnd != 0) {
                            unit.replace(fnd, std::get<2>(mod), "*");
                        } else {
                            unit.erase(0, std::get<2>(mod));
                            unit.push_back('*');
                        }
                        unit.append(std::get<1>(mod));
                        return true;
                    }
                }
            } break;
            case modifier::start_replace: {
                if (unit.compare(0, std::get<2>(mod), std::get<0>(mod)) == 0) {
                    unit.replace(0, std::get<2>(mod), std::get<1>(mod));
                    return true;
                }
            } break;
        }
    }

    // deal with strings if the end is a number that didn't have a ^
    if (isDigitCharacter(unit.back())) {
        if (unit[unit.size() - 2] == '-') {
            unit.insert(unit.end() - 2, '^');
            return true;
        }
        if (!isDigitCharacter(unit[unit.size() - 2])) {
            unit.insert(unit.end() - 1, '^');
            return true;
        }
    }

    return false;
}
using ckpair = std::pair<const char*, const char*>;

static precise_unit
    localityModifiers(std::string unit, std::uint32_t match_flags)
{
    static UNITS_CPP14_CONSTEXPR_OBJECT std::array<ckpair, 44>
        internationlReplacements{{
            ckpair{"internationaltable", "_IT"},
            ckpair{"internationalsteamtable", "_IT"},
            ckpair{"international", "_i"},
            ckpair{"USandBritish", "_av"},
            ckpair{"US&British", "_av"},
            ckpair{"USAsurvey", "_us"},
            ckpair{"USsurvey", "_us"},
            ckpair{"USSurvey", "_us"},
            ckpair{"USA", "_us"},
            ckpair{"USstatute", "_us"},
            ckpair{"statutory", "_us"},
            ckpair{"statute", "_us"},
            ckpair{"gregorian", "_g"},
            ckpair{"Gregorian", "_g"},
            ckpair{"synodic", "_s"},
            ckpair{"sidereal", "_sdr"},
            ckpair{"julian", "_j"},
            ckpair{"Julian", "_j"},
            ckpair{"thermochemical", "_th"},
            ckpair{"Th", "_th"},
            ckpair{"(th)", "_th"},
            ckpair{"metric", "_m"},
            ckpair{"mean", "_m"},
            ckpair{"imperial", "_br"},
            ckpair{"Imperial", "_br"},
            ckpair{"imp", "_br"},
            ckpair{"US", "_us"},
            ckpair{"(IT)", "_IT"},
            ckpair{"troy", "_tr"},
            ckpair{"apothecary", "_ap"},
            ckpair{"apothecaries", "_ap"},
            ckpair{"avoirdupois", "_av"},
            ckpair{"Chinese", "_cn"},
            ckpair{"chinese", "_cn"},
            ckpair{"Canadian", "_ca"},
            ckpair{"canadian", "_ca"},
            ckpair{"survey", "_us"},
            ckpair{"tropical", "_t"},
            ckpair{"British", "_br"},
            ckpair{"british", "_br"},
            ckpair{"Br", "_br"},
            ckpair{"BR", "_br"},
            ckpair{"UK", "_br"},
            ckpair{"conventional", "_90"},
        }};
    bool changed = false;
    for (const auto& irep : internationlReplacements) {
        auto fnd = unit.find(irep.first);
        if (fnd != std::string::npos) {
            auto len = strlen(irep.first);
            if (len == unit.size()) {  // this is a modifier if we are checking
                                       // the entire unit this is automatically
                                       // false
                return precise::invalid;
            }
            unit.erase(fnd, len);

            unit.append(irep.second);
            changed = true;
            break;
        }
    }
    changed |= clearEmptySegments(unit);
    if (changed) {
        return unit_from_string_internal(
            unit, match_flags | no_locality_modifiers | no_of_operator);
    }
    if (unit.size() < 4) {
        return precise::invalid;
    }
    static constexpr std::array<const char*, 8> rotSequences{
        {"us", "br", "av", "ch", "IT", "th", "ap", "tr"}};
    for (const auto& seq : rotSequences) {
        if (unit.compare(0, 2, seq) == 0) {
            auto nunit = unit.substr(2);
            if (nunit.back() == 's') {
                nunit.pop_back();
            }
            nunit.push_back('_');
            nunit.append(seq);
            return get_unit(nunit, match_flags);
        }
        if (ends_with(unit, seq)) {
            unit.insert(unit.end() - 2, '_');
            return get_unit(unit, match_flags);
        }
    }

    return precise::invalid;
}

// just ignore some modifiers that might be assumed in particular units
static precise_unit ignoreModifiers(std::string unit, std::uint32_t match_flags)
{
    using igpair = std::pair<const char*, int>;

    static UNITS_CPP14_CONSTEXPR_OBJECT std::array<igpair, 1> ignore_word{{
        igpair{"liquid", 6},
    }};
    bool changed = false;
    for (const auto& irep : ignore_word) {
        auto fnd = unit.find(irep.first);
        if (fnd != std::string::npos) {
            if (irep.second == static_cast<int>(unit.size())) {
                // this is a modifier if we are checking the entire unit this is
                // automatically false
                return precise::invalid;
            }
            unit.erase(fnd, irep.second);
            changed = true;
            break;
        }
    }
    if (changed) {
        auto retunit = localityModifiers(unit, match_flags);
        if (!is_error(retunit)) {
            return retunit;
        }
        return unit_from_string_internal(
            unit, match_flags | no_locality_modifiers | no_of_operator);
    }
    return precise::invalid;
}

/// detect some known SI prefixes
static std::pair<double, size_t>
    getPrefixMultiplierWord(const std::string& unit)
{
    auto res = std::lower_bound(
        prefixWords.begin(),
        prefixWords.end(),
        unit.c_str(),
        [](const utup& prefix, const char* val) {
            return (strncmp(std::get<0>(prefix), val, std::get<2>(prefix)) < 0);
        });
    if (res != prefixWords.end()) {
        if (strncmp(std::get<0>(*res), unit.c_str(), std::get<2>(*res)) == 0) {
            return {std::get<1>(*res), std::get<2>(*res)};
        }
    }
    return {0.0, 0};
}

static smap loadDefinedUnits()
{
    smap knownUnits;
    for (const auto& pr : defined_unit_strings_si) {
        if (pr.first != nullptr) {
            knownUnits.emplace(pr.first, pr.second);
        }
    }
    for (const auto& pr : defined_unit_strings_customary) {
        if (pr.first != nullptr) {
            knownUnits.emplace(pr.first, pr.second);
        }
    }
    return knownUnits;
}
/** units from several locations
http://vizier.u-strasbg.fr/vizier/doc/catstd-3.2.htx
http://unitsofmeasure.org/ucum.html#si
*/
static const smap base_unit_vals = loadDefinedUnits();

// LCOV_EXCL_START

// this function is pulled from elsewhere and the coverage is not important for
// error checking

// get a matching character for the sequence
static char getMatchCharacter(char mchar)
{
    switch (mchar) {
        case '{':
            return '}';
        case '[':
            return ']';
        case '(':
            return ')';
        case '<':
            return '>';
        case '}':
            return '{';
        case ']':
            return '[';
        case ')':
            return '(';
        case '>':
            return '<';
        case '\'':
        case '"':
        case '`':
        default:
            return mchar;
    }
}
// LCOV_EXCL_STOP

// This function is only used in a few locations which is after a primary
// segment check which should catch the fail checks before this function is
// called so coverage isn't expected or required.

// do a segment check in the reverse direction
static bool
    segmentcheckReverse(const std::string& unit, char closeSegment, int& index)
{
    if (index >= static_cast<int>(unit.size())) {
        // LCOV_EXCL_START
        return false;
        // LCOV_EXCL_STOP
    }
    while (index >= 0) {
        char current = unit[index];
        --index;
        if (index >= 0 && unit[index] == '\\') {
            --index;
            continue;
        }
        if (current == closeSegment) {
            return true;
        }
        switch (current) {
            case '}':
            case ')':
            case ']':
                if (!segmentcheckReverse(
                        unit, getMatchCharacter(current), index)) {
                    // LCOV_EXCL_START
                    return false;
                    // LCOV_EXCL_STOP
                }
                break;
            case '{':
            case '(':
            case '[':
                return false;
            default:
                break;
        }
    }
    // LCOV_EXCL_START
    return false;
    // LCOV_EXCL_STOP
}

// do a segment check in the forward direction
static bool
    segmentcheck(const std::string& unit, char closeSegment, size_t& index)
{
    while (index < unit.size()) {
        char current = unit[index];
        ++index;
        if (current == closeSegment) {
            return true;
        }
        switch (current) {
            case '\\':
                ++index;
                break;
            case '(':
            case '"':
                if (!segmentcheck(unit, getMatchCharacter(current), index)) {
                    return false;
                }
                break;
            case '{':
            case '[': {
                auto close = getMatchCharacter(current);
                if (close == closeSegment) {
                    return false;
                }
                if (!segmentcheck(unit, close, index)) {
                    return false;
                }
                break;
            }
            case '}':
            case ')':
            case ']':
                return false;
            default:
                break;
        }
    }
    return false;
}

static precise_unit commoditizedUnit(
    const std::string& unit_string,
    precise_unit actUnit,
    size_t& index)
{
    auto ccindex = unit_string.find_first_of('{');
    if (ccindex == std::string::npos) {
        return actUnit;
    }
    ++ccindex;
    auto start = ccindex;
    segmentcheck(unit_string, '}', ccindex);
    if (ccindex - start == 2) {
        // there are a couple units that might look like commodities
        if (unit_string[start] == '#') {
            index = ccindex;
            return actUnit * count;
        }
    }
    std::string commodStr = unit_string.substr(start, ccindex - start - 1);
    if (commodStr == "cells") {
        index = ccindex;
        return actUnit * precise_unit(1.0, precise::count, commodities::cell);
    }
    auto hcode = getCommodity(std::move(commodStr));
    index = ccindex;
    return {1.0, actUnit, hcode};
}

static precise_unit
    commoditizedUnit(const std::string& unit_string, std::uint32_t match_flags)
{
    auto finish = unit_string.find_last_of('}');
    if (finish == std::string::npos) {
        // there are checks before this would get called that would catch that
        // error but it is left in place just in case it gets called in an
        // isolated context

        // LCOV_EXCL_START
        return precise::invalid;
        // LCOV_EXCL_STOP
    }
    auto ccindex = static_cast<int>(finish) - 1;
    segmentcheckReverse(unit_string, '{', ccindex);

    auto cstring = unit_string.substr(
        static_cast<size_t>(ccindex) + 2, finish - ccindex - 2);

    if (ccindex < 0) {
        return {1.0, precise::one, getCommodity(cstring)};
    }

    auto bunit = unit_from_string_internal(
        unit_string.substr(0, static_cast<size_t>(ccindex) + 1),
        match_flags + no_commodities);
    if (!is_error(bunit)) {
        return {1.0, bunit, getCommodity(cstring)};
    }
    return precise::invalid;
}

// do a check if there are additional operations outside of brackets
static bool hasAdditionalOps(const std::string& unit_string)
{
    return (unit_string.find_last_of("*^(/", unit_string.find_last_of('{')) !=
            std::string::npos) ||
        (unit_string.find_first_of("*^(/", unit_string.find_last_of('}')) !=
         std::string::npos);
}

static std::uint64_t hashGen(std::uint32_t index, const std::string& str)
{
    return std::hash<std::string>{}(str) ^ std::hash<std::uint32_t>{}(index);
}

static const std::unordered_map<std::uint64_t, precise_unit> domainSpecificUnit{
    {hashGen(domains::ucum, "B"), precise::log::bel},
    {hashGen(domains::ucum, "a"), precise::time::aj},
    {hashGen(domains::ucum, "year"), precise::time::aj},
    {hashGen(domains::astronomy, "am"), precise::angle::arcmin},
    {hashGen(domains::astronomy, "as"), precise::angle::arcsec},
    {hashGen(domains::astronomy, "year"), precise::time::at},
    {hashGen(domains::cooking, "C"), precise::us::cup},
    {hashGen(domains::cooking, "T"), precise::us::tbsp},
    {hashGen(domains::cooking, "c"), precise::us::cup},
    {hashGen(domains::cooking, "smi"),
     precise_unit(1.0 / 32.0, precise::us::tsp)},
    {hashGen(domains::cooking, "scruple"),
     precise_unit(1.0 / 4.0, precise::us::tsp)},
    {hashGen(domains::cooking, "t"), precise::us::tsp},
    {hashGen(domains::cooking, "ds"),
     precise_unit(1.0 / 16.0, precise::us::tsp)},
    {hashGen(domains::cooking, "TB"), precise::us::tbsp},
    {hashGen(domains::surveying, "'"), precise::us::foot},
    {hashGen(domains::surveying, "`"), precise::us::foot},
    {hashGen(domains::surveying, u8"\u2032"), precise::us::foot},
    {hashGen(domains::surveying, "''"), precise::us::inch},
    {hashGen(domains::surveying, "``"), precise::us::inch},
    {hashGen(domains::surveying, "\""), precise::us::inch},
    {hashGen(domains::surveying, u8"\u2033"), precise::us::inch},
    {hashGen(domains::nuclear, "rad"), precise::cgs::RAD},
    {hashGen(domains::nuclear, "rd"), precise::cgs::RAD},
    {hashGen(domains::climate, "kt"), precise::kilo* precise::t},
    {hashGen(domains::us_customary, "C"), precise::us::cup},
    {hashGen(domains::us_customary, "T"), precise::us::tbsp},
    {hashGen(domains::us_customary, "c"), precise::us::cup},
    {hashGen(domains::us_customary, "t"), precise::us::tsp},
    {hashGen(domains::us_customary, "TB"), precise::us::tbsp},
    {hashGen(domains::us_customary, "'"), precise::us::foot},
    {hashGen(domains::us_customary, "`"), precise::us::foot},
    {hashGen(domains::us_customary, u8"\u2032"), precise::us::foot},
    {hashGen(domains::us_customary, "''"), precise::us::inch},
    {hashGen(domains::us_customary, "``"), precise::us::inch},
    {hashGen(domains::us_customary, "\""), precise::us::inch},
    {hashGen(domains::us_customary, u8"\u2033"), precise::us::inch},
    {hashGen(domains::us_customary, "smi"),
     precise_unit(1.0 / 32.0, precise::us::tsp)},
    {hashGen(domains::us_customary, "scruple"),
     precise_unit(1.0 / 4.0, precise::us::tsp)},
    {hashGen(domains::us_customary, "ds"),
     precise_unit(1.0 / 16.0, precise::us::tsp)},
    {hashGen(domains::allDomains, "B"), precise::log::bel},
    {hashGen(domains::allDomains, "a"), precise::time::aj},
    {hashGen(domains::allDomains, "year"), precise::time::aj},
    {hashGen(domains::allDomains, "am"), precise::angle::arcmin},
    {hashGen(domains::allDomains, "as"), precise::angle::arcsec},
    {hashGen(domains::allDomains, "C"), precise::us::cup},
    {hashGen(domains::allDomains, "T"), precise::us::tbsp},
    {hashGen(domains::allDomains, "c"), precise::us::cup},
    {hashGen(domains::allDomains, "t"), precise::us::tsp},
    {hashGen(domains::allDomains, "TB"), precise::us::tbsp},
    {hashGen(domains::allDomains, "rad"), precise::cgs::RAD},
    {hashGen(domains::allDomains, "kt"), precise::kilo* precise::t},
    {hashGen(domains::allDomains, "rd"), precise::cgs::RAD},
    {hashGen(domains::allDomains, "smi"),
     precise_unit(1.0 / 32.0, precise::us::tsp)},
    {hashGen(domains::allDomains, "scruple"),
     precise_unit(1.0 / 4.0, precise::us::tsp)},
    {hashGen(domains::allDomains, "ds"),
     precise_unit(1.0 / 16.0, precise::us::tsp)},
};

static precise_unit
    getDomainUnit(std::uint32_t domain, const std::string& unit_string)
{
    auto h1 = hashGen(domain, unit_string);
    auto fnd = domainSpecificUnit.find(h1);
    return (fnd != domainSpecificUnit.end()) ? fnd->second : precise::invalid;
}
static std::uint32_t getCurrentDomain(std::uint32_t match_flags)
{
    auto dmn = match_flags & 0x00F8U;

    return (dmn == 0U) ? unitsDomain : (dmn >> 3U);
}

static precise_unit
    get_unit(const std::string& unit_string, std::uint32_t match_flags)
{
    if (allowUserDefinedUnits.load(std::memory_order_acquire)) {
        if (!user_defined_units.empty()) {
            auto fnd2 = user_defined_units.find(unit_string);
            if (fnd2 != user_defined_units.end()) {
                return fnd2->second;
            }
        }
    }

    auto cdomain = getCurrentDomain(match_flags);
    if (cdomain != domains::defaultDomain) {
        auto dmunit = getDomainUnit(cdomain, unit_string);
        if (is_valid(dmunit)) {
            return dmunit;
        }
    }

    auto fnd = base_unit_vals.find(unit_string);
    if (fnd != base_unit_vals.end()) {
        return fnd->second;
    }
    auto c = unit_string.front();
    if ((c == 'C' || c == 'E') && unit_string.size() >= 6) {
        size_t index;
        if (unit_string.compare(0, 5, "CXUN[") == 0) {
            if (!hasAdditionalOps(unit_string)) {
                char* ptr = nullptr;
                auto num = static_cast<std::uint16_t>(
                    strtol(unit_string.c_str() + 5, &ptr, 0));
                if (*ptr == ']') {
                    return commoditizedUnit(
                        unit_string, precise::generate_custom_unit(num), index);
                }
            }
        }
        if (unit_string.compare(0, 6, "CXCUN[") == 0) {
            if (!hasAdditionalOps(unit_string)) {
                char* ptr = nullptr;
                auto num = static_cast<std::uint16_t>(
                    strtol(unit_string.c_str() + 6, &ptr, 0));
                if (*ptr == ']') {
                    return commoditizedUnit(
                        unit_string,
                        precise::generate_custom_count_unit(num),
                        index);
                }
            }
        }
        if (unit_string.compare(0, 6, "EQXUN[") == 0) {
            if (!hasAdditionalOps(unit_string)) {
                char* ptr = nullptr;
                auto num = static_cast<std::uint16_t>(
                    strtol(unit_string.c_str() + 6, &ptr, 0));
                if (*ptr == ']') {
                    return commoditizedUnit(
                        unit_string,
                        precise_unit(precise::custom::equation_unit(num)),
                        index);
                }
            }
        }
    }
    return precise::invalid;
}

// Detect if a string looks like a number
static bool looksLikeNumber(const std::string& string, size_t index)
{
    if (string.size() <= index) {
        return false;
    }
    if (isDigitCharacter(string[index])) {
        return true;
    }
    if (string.size() < index + 2) {
        return false;
    }
    if (string[index] == '.' &&
        (string[index + 1] >= '0' && string[index + 1] <= '9')) {
        return true;
    }
    if (string[index] == '-' || string[index] == '+') {
        if (string[index + 1] >= '0' && string[index + 1] <= '9') {
            return true;
        }
        if (string.size() >= index + 3 && string[index + 1] == '.' &&
            (string[index + 2] >= '0' && string[index + 2] <= '9')) {
            return true;
        }
    }
    return false;
}

// Detect if a string looks like an integer
static bool looksLikeInteger(const std::string& string)
{
    if (string.empty()) {
        // LCOV_EXCL_START
        return false;
        // LCOV_EXCL_STOP
    }
    size_t index = 0;
    if (string[0] == '-' || string[0] == '+') {
        ++index;
    }
    if (!isDigitCharacter(string[index])) {
        // at some point need to figure out how to get to this line
        return false;  // LCOV_EXCL_LINE
    }
    ++index;
    while (index < string.length()) {
        if (!isDigitCharacter(string[index])) {
            if (string[index] == '.' || string[index] == 'e' ||
                string[index] == 'E') {
                if (index + 1 < string.length()) {
                    if (isDigitCharacter(string[index + 1]) ||
                        string[index + 1] == '-' || string[index + 1] == '+') {
                        return false;
                    }
                }
            }
            return true;
        }
        ++index;
    }
    return true;
}

static void removeOuterParenthesis(std::string& ustring)
{
    while (ustring.front() == '(' && ustring.back() == ')') {
        // simple case
        if (ustring.find_first_of(')', 1) == ustring.size() - 1) {
            ustring.pop_back();
            ustring.erase(ustring.begin());
            if (ustring.empty()) {
                return;
            }
            continue;
        }
        int open = 1;
        for (size_t ii = 1; ii < ustring.size() - 1; ++ii) {
            if (ustring[ii] == '(') {
                ++open;
            }
            if (ustring[ii] == ')') {
                --open;
                if (open == 0) {
                    return;
                }
            }
        }
        if (open == 1) {
            ustring.pop_back();
            ustring.erase(ustring.begin());
        } else {
            return;
        }
    }
}

// Find the last multiply or divide operation in a string
static size_t findOperatorSep(const std::string& ustring, std::string operators)
{
    operators.append(")}]");
    auto sep = ustring.find_last_of(operators);

    while (
        sep != std::string::npos && sep > 0 &&
        (ustring[sep] == ')' || ustring[sep] == '}' || ustring[sep] == ']')) {
        int index = static_cast<int>(sep) - 1;
        segmentcheckReverse(ustring, getMatchCharacter(ustring[sep]), index);
        sep = (index > 0) ? ustring.find_last_of(operators, index) :
                            std::string::npos;
    }
    if (sep == 0) {
        // this should not happen
        // LCOV_EXCL_START
        sep = std::string::npos;
        // LCOV_EXCL_STOP
    }
    return sep;
}

// find the next word operator adjusting for parenthesis and brackets and braces
static size_t
    findWordOperatorSep(const std::string& ustring, const std::string& keyword)
{
    auto sep = ustring.rfind(keyword);
    if (ustring.size() > sep + keyword.size() + 1) {
        auto keychar = ustring[sep + keyword.size()];
        while (keychar == '^' || keychar == '*' || keychar == '/') {
            if (sep == 0) {
                sep = std::string::npos;
                break;
            }
            sep = ustring.rfind(keyword, sep - 1);
            if (sep == std::string::npos) {
                break;
            }
            keychar = ustring[sep + keyword.size()];
        }
    }
    size_t findex = ustring.size();
    while (sep != std::string::npos) {
        auto lbrack = ustring.find_last_of(")}]", findex);

        if (lbrack == std::string::npos) {
            return sep;
        }
        if (lbrack < sep) {
            // this should not happen as it would mean the operator separator
            // didn't function properly
            return sep;  // LCOV_EXCL_LINE
        }
        auto cchar = getMatchCharacter(ustring[lbrack]);
        --lbrack;
        int index = static_cast<int>(lbrack) - 1;
        segmentcheckReverse(ustring, cchar, index);
        if (index < 0) {
            // this should not happen as it would mean we got this point by
            // bypassing some other checks
            return std::string::npos;  // LCOV_EXCL_LINE
        }
        findex = static_cast<size_t>(index);
        if (findex < sep) {
            sep = ustring.rfind(keyword, findex);
        }
    }
    return sep;
}

// remove spaces and insert multiplies if appropriate
static bool cleanSpaces(std::string& unit_string, bool skipMultiply)
{
    static const std::string spaceChars = std::string(" \t\n\r") + '\0';
    bool spacesRemoved = false;
    auto fnd = unit_string.find_first_of(spaceChars);
    while (fnd != std::string::npos) {
        spacesRemoved = true;
        if ((fnd > 0) && (!skipMultiply)) {
            auto nloc = unit_string.find_first_not_of(spaceChars, fnd);
            if (nloc == std::string::npos) {
                unit_string.erase(fnd, std::string::npos);
                return true;
            }
            if (fnd == 1) {  // if the second character is a space it almost
                             // always means multiply
                if (unit_string[nloc] == '*' || unit_string[nloc] == '/' ||
                    unit_string[nloc] == '^' || unit_string[nloc] == '@') {
                    unit_string.erase(fnd, 1);
                    fnd = unit_string.find_first_of(spaceChars, fnd);
                    continue;
                }

                if (unit_string.size() < 8) {
                    unit_string[fnd] = '*';
                    fnd = unit_string.find_first_of(spaceChars, fnd);
                    skipMultiply = true;
                    continue;
                }
                if (unit_string.find_first_of('*') == std::string::npos) {
                    auto oloc = unit_string.find_first_of("/^", nloc);
                    if (oloc < 9) {
                        unit_string[fnd] = '*';
                        fnd = unit_string.find_first_of(spaceChars, fnd);
                        skipMultiply = true;
                        continue;
                    }
                }
            }
            if (unit_string[fnd - 1] == '/' || unit_string[fnd - 1] == '*') {
                unit_string.erase(fnd, 1);
                fnd = unit_string.find_first_of(spaceChars, fnd);
                continue;
            }
            if (unit_string[fnd - 1] == '.') {
                // this is an abbreviation so deal with it later
                fnd = unit_string.find_first_of(spaceChars, fnd + 1);
                continue;
            }
            if (unit_string.size() > nloc &&
                (unit_string[nloc] == '/' || unit_string[nloc] == '*')) {
                unit_string.erase(fnd, 1);
                fnd = unit_string.find_first_of(spaceChars, fnd);
                continue;
            }
            if (std::all_of(
                    unit_string.begin(), unit_string.begin() + fnd, [](char X) {
                        return isNumericalStartCharacter(X) || (X == '/') ||
                            (X == '*');
                    })) {
                unit_string[fnd] = '*';
                fnd = unit_string.find_first_of(spaceChars, fnd);
                skipMultiply = true;
                continue;
            }
            // if there was a single divide with no space then the next space is
            // probably a multiply
            if (std::count(
                    unit_string.begin(), unit_string.begin() + fnd, '/') == 1) {
                if (unit_string.rfind("/sq", fnd) == std::string::npos &&
                    unit_string.rfind("/cu", fnd) == std::string::npos) {
                    auto notspace =
                        unit_string.find_first_not_of(spaceChars, fnd);
                    auto f2 =
                        unit_string.find_first_of("*/^([{\xB7\xFA\xD7", fnd);
                    if (notspace != std::string::npos && f2 != notspace &&
                        !isDigitCharacter(unit_string[fnd - 1])) {
                        unit_string[fnd] = '*';

                        skipMultiply = true;
                        fnd = unit_string.find_first_of(spaceChars, fnd);
                        continue;
                    }
                }
            }
        }
        unit_string.erase(fnd, 1);
        if (fnd > 0) {
            skipMultiply = true;
        }
        fnd = unit_string.find_first_of(spaceChars, fnd);
    }
    return spacesRemoved;
}

enum class DotInterpretation : char { none = 0, multiply = 1, abbrev = 2 };

static DotInterpretation findDotInterpretation(const std::string& unit_string)
{
    auto dloc = unit_string.find_first_of('.');
    if (dloc == std::string::npos) {
        // LCOV_EXCL_START
        // in all internal contexts this function wouldn't be called if there
        // was no dots
        return DotInterpretation::none;
        // LCOV_EXCL_STOP
    }
    DotInterpretation dInt{DotInterpretation::none};
    while (dloc != std::string::npos) {
        if (dloc > 0) {
            if (!isDigitCharacter(unit_string[dloc - 1]) ||
                !isDigitCharacter(unit_string[dloc + 1])) {
                if (unit_string[dloc - 1] == '*' ||
                    unit_string[dloc + 1] == ' ') {
                    return DotInterpretation::abbrev;
                }
                if (dloc == unit_string.size() - 1) {
                    return DotInterpretation::abbrev;
                }
                dInt = DotInterpretation::multiply;
            }
        } else if (unit_string.size() > 1) {
            if (!isDigitCharacter(unit_string[dloc + 1])) {
                dInt = DotInterpretation::multiply;
            }
        }
        dloc = unit_string.find_first_of('.', dloc + 1);
    }
    return dInt;
}

static void
    cleanDotNotation(std::string& unit_string, std::uint32_t match_flags)
{
    const auto dInt = findDotInterpretation(unit_string);

    // replace all dots with '*'
    size_t st = 0;
    auto dloc = unit_string.find_first_of('.');
    int skipped{0};
    while (dloc != std::string::npos) {
        if (dloc > 0) {
            if (!isDigitCharacter(unit_string[dloc - 1]) ||
                !isDigitCharacter(unit_string[dloc + 1])) {
                if (unit_string[dloc - 1] == '*') {
                    ++skipped;
                } else {
                    if (dInt == DotInterpretation::multiply) {
                        unit_string[dloc] = '*';
                    } else {
                        while (unit_string[dloc] == '.' ||
                               unit_string[dloc] == ' ') {
                            unit_string.erase(dloc, 1);
                        }
                        --dloc;
                    }
                }
            } else {
                ++skipped;
            }
        } else if (unit_string.size() > 1) {
            if (!isDigitCharacter(unit_string[dloc + 1])) {
                if (dInt == DotInterpretation::multiply) {
                    unit_string[dloc] = '*';
                } else {
                    while (unit_string[dloc] == '.' ||
                           unit_string[dloc] == ' ') {
                        unit_string.erase(dloc, 1);
                    }
                    --dloc;
                }
            } else {
                ++skipped;
            }
        }
        st = dloc + 1;
        dloc = unit_string.find_first_of('.', st);
    }

    if (skipped > 1) {
        /* this is needed for some sequential conditions with unusual dot
         * notation that forces some to be a multiply
         */
        skipped = 0;
        dloc = unit_string.find_first_of('.');
        while (dloc != std::string::npos) {
            auto nloc = dloc + 1;
            while (unit_string[nloc] != '.') {
                if (!isDigitCharacter(unit_string[nloc])) {
                    dloc = unit_string.find_first_of('.', nloc + 1);
                    break;
                }
                ++nloc;
            }
            if (unit_string[nloc] == '.') {
                unit_string[nloc] = '*';
                dloc = unit_string.find_first_of('.', nloc + 1);
            } else {
                ++skipped;
            }
        }
    }
    if (skipped >
        0) {  // check for exponents which can't have dots so must be multiply
        dloc = unit_string.find_first_of('.', 2);
        while (dloc != std::string::npos) {
            auto nloc = dloc - 1;
            while (nloc > 0) {
                if (!isDigitCharacter(unit_string[nloc])) {
                    if (unit_string[nloc] == 'e' || unit_string[nloc] == 'E') {
                        unit_string[dloc] = '*';
                    }
                    break;
                }
                --nloc;
            }
            dloc = unit_string.find_first_of('.', dloc + 1);
        }
    }
    if ((match_flags & single_slash) != 0) {
        auto slashloc = unit_string.find_last_of('/');
        if (slashloc != std::string::npos) {
            unit_string.insert(slashloc + 1, 1, '(');
            unit_string.push_back(')');
        }
    }
}
// do some conversion work for CI strings to deal with a few peculiarities
static void ciConversion(std::string& unit_string)
{
    static const std::unordered_map<std::string, std::string> ciConversions{
        {"S", "s"},        {"G", "g"},     {"M", "m"},   {"MM", "mm"},
        {"NM", "nm"},      {"ML", "mL"},   {"GS", "Gs"}, {"GL", "Gal"},
        {"MG", "mg"},      {"[G]", "[g]"}, {"PG", "pg"}, {"NG", "ng"},
        {"UG", "ug"},      {"US", "us"},   {"PS", "ps"}, {"RAD", "rad"},
        {"GB", "gilbert"}, {"WB", "Wb"},   {"CP", "cP"}, {"EV", "eV"},
        {"PT", "pT"},
    };
    // transform to upper case so we have a common starting point
    std::transform(
        unit_string.begin(), unit_string.end(), unit_string.begin(), ::toupper);
    auto fnd = ciConversions.find(unit_string);
    if (fnd != ciConversions.end()) {
        unit_string = fnd->second;
    } else {
        if (unit_string.front() == 'P') {
            unit_string[0] = 'p';
        } else if (unit_string.front() == 'M') {
            unit_string[0] = 'm';
        }
        if (unit_string.back() == 'M') {
            if (unit_string.length() == 2 &&
                getPrefixMultiplier(unit_string.front()) != 0.0) {
                unit_string.back() = 'm';
            } else if (
                unit_string.length() == 3 &&
                getPrefixMultiplier2Char(unit_string[0], unit_string[1]) !=
                    0.0) {
                unit_string.back() = 'm';
            }
        }
    }
    auto loc = unit_string.find("/S");
    if (loc != std::string::npos) {
        unit_string[loc + 1] = 's';
    }
    loc = unit_string.find("/G");
    if (loc != std::string::npos) {
        unit_string[loc + 1] = 'g';
    }
}
static bool checkExponentOperations(const std::string& unit_string)
{
    // check all power operations
    auto cx = unit_string.find_first_of('^');
    while (cx != std::string::npos) {
        bool ndigit = isDigitCharacter(unit_string[cx - 1]);
        ++cx;
        char c = unit_string[cx];
        if (!isDigitCharacter(c)) {
            if (c == '-') {
                if (!isDigitCharacter(unit_string[cx + 1])) {
                    return false;
                }
                ++cx;
            } else if (c == '(') {
                ++cx;
                if (unit_string[cx] == '-') {
                    ++cx;
                }
                bool dpoint_encountered = false;
                while (unit_string[cx] != ')') {
                    if (!isDigitCharacter(unit_string[cx])) {
                        if (unit_string[cx] == '.' && !dpoint_encountered) {
                            dpoint_encountered = true;
                        } else {
                            return false;
                        }
                    }
                    ++cx;
                }
            } else {
                return false;
            }
        }
#ifdef UNITS_CONSTEXPR_IF_SUPPORTED
        if constexpr (detail::bitwidth::base_size == sizeof(std::uint32_t)) {
#else
        if (detail::bitwidth::base_size == sizeof(std::uint32_t)) {
#endif
            if (unit_string.size() > cx + 1 &&
                isDigitCharacter(unit_string[cx + 1]) && !ndigit) {
                // non representable unit power
                return false;
            }
        }
        cx = unit_string.find_first_of('^', cx + 1);
    }
    // check for sequences of power operations
    cx = unit_string.find_last_of('^');
    while (cx != std::string::npos) {
        auto prev = unit_string.find_last_of('^', cx - 1);
        if (prev == std::string::npos) {
            break;
        }
        switch (cx - prev) {
            case 2:  // the only way this would get here is ^D^ which is
                     // not allowed
                return false;
            case 3:
                if (unit_string[prev + 1] == '-') {
                    return false;
                }
                break;
            case 4:  // checking for ^(D)^
                if (unit_string[prev + 1] == '(') {
                    return false;
                }
                break;
            case 5:  // checking for ^(-D)^
                if (unit_string[prev + 1] == '(' &&
                    unit_string[prev + 2] == '-') {
                    return false;
                }
                break;
            default:
                break;
        }
        cx = prev;
    }
    return true;
}

// run a few checks on the string to verify it looks somewhat valid
static bool checkValidUnitString(
    const std::string& unit_string,
    std::uint32_t match_flags)
{
    static constexpr std::array<const char*, 2> invalidSequences{{"-+", "+-"}};
    if (unit_string.front() == '^' || unit_string.back() == '^') {
        return false;
    }
    auto cx = unit_string.find_first_of("*/^");
    while (cx != std::string::npos) {
        auto cx2 = unit_string.find_first_of("*/^", cx + 1);
        if (cx2 == cx + 1) {
            return false;
        }
        cx = cx2;
    }
    bool skipcodereplacement = ((match_flags & skip_code_replacements) != 0);
    if (!skipcodereplacement) {
        for (auto& seq : invalidSequences) {
            if (unit_string.find(seq) != std::string::npos) {
                return false;
            }
        }

        size_t index = 0;
        while (index < unit_string.size()) {
            char current = unit_string[index];
            switch (current) {
                case '{':
                case '(':
                case '[':
                case '"':
                    ++index;
                    if (!segmentcheck(
                            unit_string, getMatchCharacter(current), index)) {
                        return false;
                    }
                    break;
                case '}':
                case ')':
                case ']':
                    return false;

                default:
                    ++index;
                    break;
            }
        }
        if (!checkExponentOperations(unit_string)) {
            return false;
        }
    }

    return true;
}

static void multiplyRep(std::string& unit_string, size_t loc, size_t sz)
{
    if (loc == 0) {
        unit_string.erase(0, sz);
        return;
    }
    if (unit_string.size() <= loc + sz) {
        unit_string.erase(loc, sz);
        if (unit_string.back() == '^' || unit_string.back() == '*' ||
            unit_string.back() == '/') {
            unit_string.pop_back();
        }
        return;
    }
    auto tchar = unit_string[loc - 1];
    auto tchar2 = unit_string[loc + sz];
    if (tchar == '*' || tchar == '/' || tchar == '^' || tchar2 == '*' ||
        tchar2 == '/' || tchar2 == '^') {
        if ((tchar == '*' || tchar == '/' || tchar == '^') &&
            (tchar2 == '*' || tchar2 == '/' || tchar2 == '^')) {
            unit_string.erase(loc - 1, sz + 1);
        } else {
            unit_string.erase(loc, sz);
        }
    } else {
        unit_string.replace(loc, sz, "*");
    }
}

static void cleanUpPowersOfOne(std::string& unit_string)
{  // get rid of (1)^ sequences
    auto fndP = unit_string.find("(1)^");
    while (fndP != std::string::npos) {
        // string cannot end in '^' from a previous check
        size_t eraseCnt = 4;
        auto ch = unit_string[fndP + 4];
        if (ch == '+' || ch == '-') {
            ++eraseCnt;
            if (unit_string.size() <= fndP + eraseCnt) {
                multiplyRep(unit_string, fndP, eraseCnt);
                break;
            }
            ch = unit_string[fndP + eraseCnt];
        }
        while (isDigitCharacter(ch)) {
            ++eraseCnt;
            if (unit_string.size() <= fndP + eraseCnt) {
                break;
            }
            ch = unit_string[fndP + eraseCnt];
        }
        multiplyRep(unit_string, fndP, eraseCnt);
        fndP = unit_string.find("(1)^", fndP);
    }
    // get rid of ^1 sequences
    fndP = unit_string.find("^1");
    while (fndP != std::string::npos) {
        if (unit_string.size() > fndP + 2) {
            if (!isDigitCharacter(unit_string[fndP + 2])) {
                unit_string.erase(fndP, 2);
            } else {
                fndP = unit_string.find("^1", fndP + 2);
                continue;
            }
        } else {
            unit_string.erase(fndP, 2);
        }
        fndP = unit_string.find("^1", fndP);
    }
    // get rid of ^1 sequences
    fndP = unit_string.find("^(1)");
    while (fndP != std::string::npos) {
        multiplyRep(unit_string, fndP, 4);
        fndP = unit_string.find("^(1)", fndP);
    }
}

static void htmlCodeReplacement(std::string& unit_string)
{
    auto fnd = unit_string.find("<sup>");
    while (fnd != std::string::npos) {
        unit_string.replace(fnd, 5, "^");
        fnd = unit_string.find("</sup>");
        if (fnd != std::string::npos) {
            unit_string.replace(fnd, 6, "");
        } else {
            fnd = unit_string.find("<\\/sup>");
            if (fnd != std::string::npos) {
                unit_string.replace(fnd, 8, "");
            }
        }
        fnd = unit_string.find("<sup>");
    }
    fnd = unit_string.find("<sub>");
    while (fnd != std::string::npos) {
        unit_string.replace(fnd, 5, "_");
        fnd = unit_string.find("</sub>");
        if (fnd != std::string::npos) {
            unit_string.replace(fnd, 6, "");
        } else {
            fnd = unit_string.find("<\\/sub>");
            if (fnd != std::string::npos) {
                unit_string.replace(fnd, 8, "");
            }
        }
        fnd = unit_string.find("<sub>");
    }
}

/// do some unicode replacement (unicode in the loose sense any characters
/// not in the basic ascii set)
static bool unicodeReplacement(std::string& unit_string)
{
    static UNITS_CPP14_CONSTEXPR_OBJECT std::array<ckpair, 66>
        ucodeReplacements{{
            ckpair{u8"\u00d7", "*"},
            ckpair{u8"\u00f7", "/"},  // division sign
            ckpair{u8"\u00b7", "*"},
            ckpair{u8"\u2217", "*"},  // asterisk operator
            ckpair{u8"\u00B5", "u"},
            ckpair{u8"\u03BC", "u"},
            ckpair{u8"\u00E9", "e"},
            ckpair{u8"\u00E8", "e"},
            ckpair{u8"\u0301", ""},  // just get rid of the accent
            ckpair{u8"\u0300", ""},  // just get rid of the accent
            ckpair{u8"\u2212", "-"},
            ckpair{u8"\u2009", ""},  // thin space
            ckpair{u8"\u2007", ""},  // thin space
            ckpair{u8"\u202f", ""},  // narrow no break space
            ckpair{u8"\u207B\u00B9", "^(-1)"},
            ckpair{u8"\u207B\u00B2", "^(-2)"},
            ckpair{u8"\u207B\u00B3", "^(-3)"},
            ckpair{u8"\u207B\u2074", "^(-4)"},
            ckpair{u8"\u207B\u2075", "^(-5)"},
            ckpair{u8"\u207B\u2076", "^(-6)"},
            ckpair{u8"\u207B\u2077", "^(-7)"},
            ckpair{u8"\u207B\u2078", "^(-8)"},
            ckpair{u8"\u207B\u2079", "^(-9)"},
            ckpair{u8"-\u00B9", "^(-1)"},
            ckpair{u8"-\u00B2", "^(-2)"},
            ckpair{u8"-\u00B3", "^(-3)"},
            ckpair{u8"-\u2074", "^(-4)"},
            ckpair{u8"-\u2075", "^(-5)"},
            ckpair{u8"-\u2076", "^(-6)"},
            ckpair{u8"-\u2077", "^(-7)"},
            ckpair{u8"-\u2078", "^(-8)"},
            ckpair{u8"-\u2079", "^(-9)"},
            ckpair{u8"\u00b9", "*"},  // superscript 1 which doesn't do
                                      // anything
            ckpair{u8"\u00b2", "^(2)"},
            ckpair{u8"\u00b3", "^(3)"},
            ckpair{u8"\u2074", "^(4)"},
            ckpair{u8"\u2075", "^(5)"},
            ckpair{u8"\u2076", "^(6)"},
            ckpair{u8"\u2077", "^(7)"},
            ckpair{u8"\u2078", "^(8)"},
            ckpair{u8"\u2079", "^(9)"},
            ckpair{u8"\u2215", "/"},  // Division slash
            ckpair{u8"\u00BD", "(0.5)"},  // (1/2) fraction
            ckpair{u8"\u00BC", "(0.25)"},  // (1/4) fraction
            ckpair{u8"\u00BE", "(0.75)"},  // (3/4) fraction
            ckpair{u8"\u2153", "(1/3)"},  // (1/3) fraction
            ckpair{u8"\u2154", "(2/3)"},  // (2/3) fraction
            ckpair{u8"\u215B", "0.125"},  // (1/8) fraction
            ckpair{u8"\u215F", "1/"},  // 1/ numerator operator
            ckpair{u8"\u20AC", "\x80"},  // euro sign to extended ascii
            ckpair{u8"\u20BD", "ruble"},  // Ruble sign
            ckpair{u8"\u01B7", "dr_ap"},  // drachm symbol
            ckpair{"-\xb3", "^(-3)"},
            ckpair{"-\xb9", "^(-1)"},
            ckpair{"-\xb2", "^(-2)"},
            ckpair{"\xb3", "^(3)"},
            ckpair{"\xb9", "*"},
            // superscript 1 which doesn't do anything, replace with
            // multiply
            ckpair{"\xb2", "^(2)"},
            ckpair{"\xf7", "/"},
            ckpair{"\xB7", "*"},
            ckpair{"\xD7", "*"},
            ckpair{"\xE9", "e"},  // remove accent
            ckpair{"\xE8", "e"},  // remove accent
            ckpair{"\xBD", "(0.5)"},  // (1/2) fraction
            ckpair{"\xBC", "(0.25)"},  // (1/4) fraction
            ckpair{"\xBE", "(0.75)"},  // (3/4) fraction
        }};
    bool changed{false};
    for (auto& ucode : ucodeReplacements) {
        auto fnd = unit_string.find(ucode.first);
        while (fnd != std::string::npos) {
            changed = true;
            unit_string.replace(fnd, strlen(ucode.first), ucode.second);
            if (fnd > 0 && unit_string[fnd - 1] == '\\') {
                unit_string.erase(fnd - 1, 1);
                --fnd;
            }
            fnd = unit_string.find(ucode.first, fnd + strlen(ucode.second));
        }
    }
    return changed;
}

// 10*num usually means a power of 10 so in most cases replace it with 1e
// except it is not actually 10 or the thing after isn't a number
// but take into account the few cases where . notation is used
static void checkPowerOf10(std::string& unit_string)
{
    auto fndP = unit_string.find("10*");
    while (fndP != std::string::npos) {
        if (unit_string.size() > fndP + 3 &&
            isNumericalStartCharacter(unit_string[fndP + 3])) {
            if (fndP == 0 || !isNumericalCharacter(unit_string[fndP - 1]) ||
                (fndP >= 2 && unit_string[fndP - 1] == '.' &&
                 (unit_string[fndP - 2] < '0' ||
                  unit_string[fndP - 2] > '9'))) {
                auto powerstr = unit_string.substr(fndP + 3);
                if (looksLikeInteger(powerstr)) {
                    try {
                        int power = std::stoi(powerstr);
                        if (std::labs(power) <= 38) {
                            unit_string.replace(fndP, 3, "1e");
                        }
                    }
                    catch (const std::out_of_range&) {
                        // if it is a really big number we obviously skip it
                    }
                }
            }
        }
        fndP = unit_string.find("10*", fndP + 3);
    }
}

static std::string shortStringReplacement(char U)
{
    // LCOV_EXCL_START
    // not sure why this isn't showing up as covered
    static const std::unordered_map<char, std::string> singleCharUnitStrings{
        {'m', "meter"},       {'s', "second"}, {'S', "siemens"},
        {'l', "liter"},       {'g', "gram"},   {'b', "barn"},
        {'r', "revolutions"}, {'V', "volt"},   {'F', "farad"},
        {'y', "year"},        {'p', "poise"},  {'K', "kelvin"},
        {'a', "are"},         {'N', "newton"}, {'d', "day"},
        {'B', "byte"},        {'X', "xu"},     {'T', "tesla"},
        {'U', "units"},       {'M', "molar"},  {'P', "poise"},
        {'W', "watt"},        {'A', "ampere"}, {'C', "coulomb"},
        {'J', "joule"},       {'H', "henry"},  {'G', "gauss"},
        {'h', "hour"},        {'D', "day"},    {'o', "arcdeg"},
        {'L', "liter "},      {'W', "watt"},   {'e', "elementarycharge"},
        {'t', "tonne"}};

    // LCOV_EXCL_STOP

    auto res = singleCharUnitStrings.find(U);
    return (res == singleCharUnitStrings.end()) ? std::string(1, U) :
                                                  res->second;
}

static bool checkShortUnits(std::string& unit_string, std::uint32_t match_flags)
{
    bool mod = false;
    auto fndNS = unit_string.find_first_not_of(" \t");
    auto fndP = unit_string.find_first_of(" \t", fndNS + 1);
    auto fndM = unit_string.find_first_of("*/");
    if (fndP == 2) {
        if (unit_string.size() > 4) {
            // the single character section next will catch 4 character string
            // issues
            auto fndPn = unit_string.find_first_not_of(" \t", fndP);

            if (fndPn != std::string::npos && unit_string[fndPn] != '(' &&
                fndM == std::string::npos) {
                auto str = unit_string.substr(0, 2);
                if (str != "fl") {
                    auto retunit = get_unit(str, match_flags);
                    if (is_valid(retunit)) {
                        unit_string[2] = '_';
                        retunit = get_unit(unit_string, match_flags);
                        if (!is_valid(retunit)) {
                            unit_string[2] = '*';
                        }
                        fndP = unit_string.find_first_of(" \t", 3);
                        mod = true;
                    }
                }
            }
        }
    }
    while (fndP != std::string::npos) {
        if (fndP + 2 == unit_string.size()) {
            // we are at the end of the string
            if (fndM == std::string::npos) {
                auto str = unit_string.substr(0, fndP);
                auto retunit = get_unit(str, match_flags);
                if (is_valid(retunit)) {
                    unit_string[fndP] = '_';
                    retunit = get_unit(unit_string, match_flags);
                    if (!is_valid(retunit)) {
                        unit_string[fndP] = '*';
                    }
                    return mod;
                }
            }
            unit_string.replace(
                fndP + 1, 1, shortStringReplacement(unit_string[fndP + 1]));
            mod = true;
        } else {
            switch (unit_string[fndP + 1]) {
                case ' ':
                case '*':
                case '/':
                case '^':
                case '.':
                    unit_string.replace(
                        fndP + 1,
                        1,
                        shortStringReplacement(unit_string[fndP + 1]));
                    mod = true;
                    break;
                default:
                    break;
            }
        }
        fndP = unit_string.find_first_of(" \t", fndP + 1);
    }
    return mod;
}
// do some cleaning on the unit string to standardize formatting and deal
// with some extended ascii and unicode characters
static bool cleanUnitString(std::string& unit_string, std::uint32_t match_flags)
{
    auto slen = unit_string.size();
    bool skipcodereplacement = ((match_flags & skip_code_replacements) != 0);

    static UNITS_CPP14_CONSTEXPR_OBJECT std::array<ckpair, 30>
        allCodeReplacements{{
            ckpair{"sq.", "square"},
            ckpair{"cu.", "cubic"},
            ckpair{"(US)", "US"},
            ckpair{"10^", "1e"},
            ckpair{"10-", "1e-"},
            ckpair{"^+", "^"},
            ckpair{"ampere", "amp"},
            ckpair{"Ampere", "amp"},
            ckpair{"metre", "meter"},
            ckpair{"litre", "liter"},
            ckpair{"B.Th.U.", "BTU"},
            ckpair{"B.T.U.", "BTU"},
            ckpair{"Britishthermalunits", "BTU"},
            ckpair{"Britishthermalunitat", "BTU"},
            ckpair{"Britishthermalunit", "BTU"},
            ckpair{"BThU", "BTU"},
            ckpair{"-US", "US"},
            ckpair{"--", "*"},
            // -- is either a double negative or a separator, so make it a
            // multiplier so it doesn't get erased and then converted to a
            // power
            ckpair{"\\\\", "\\\\*"},
            // \\ is always considered a segment terminator so it won't be
            // misinterpreted as a known escape sequence
            ckpair{"perunit", "pu"},
            ckpair{"per-unit", "pu"},
            ckpair{"/square*", "/square"},
            ckpair{"/cubic*", "/cubic"},
            ckpair{"degrees", "deg"},
            ckpair{"degree", "deg"},
            ckpair{"Hz^0.5", "rootHertz"},
            ckpair{"Hz^.5", "rootHertz"},
            ckpair{"Hz^(1/2)", "rootHertz"},
            ckpair{"Hz^1/2", "rootHertz"},
            ckpair{u8"\u221AHz", "rootHertz"},
        }};

    static const std::string spchar = std::string(" \t\n\r") + '\0';
    bool changed = false;
    bool skipMultiply = false;
    std::size_t skipMultiplyInsertionAfter{std::string::npos};
    char tail = unit_string.back();
    if (tail == '^' || tail == '*' || tail == '/') {
        unit_string.pop_back();
        changed = true;
    }
    auto c = unit_string.find_first_not_of(spchar);
    if (c == std::string::npos) {
        unit_string.clear();
        return true;
    }
    if (c != 0) {
        unit_string.erase(0, c);
        c = unit_string.find_first_not_of(spchar);
        changed = true;
    }
    if (unit_string[c] == '/') {
        unit_string.insert(c, 1, '1');
        changed = true;
        skipMultiply = true;
    }
    if (!skipcodereplacement) {
        // Check for unicode or extended characters
        if (std::any_of(unit_string.begin(), unit_string.end(), [](char x) {
                return (static_cast<std::uint8_t>(x) & 0x80U) != 0;
            })) {
            if (unicodeReplacement(unit_string)) {
                changed = true;
            }
        }
        if (unit_string.find_first_of(spchar) != std::string::npos) {
            // deal with some particular string with a space in them

            // clean up some "per" words
            if (unit_string.compare(0, 4, "per ") == 0) {
                unit_string.replace(0, 4, "1/");
                skipMultiply = true;
            }
            if (ReplaceStringInPlace(unit_string, " per ", 5, "/", 1)) {
                skipMultiply = true;
            }
            checkShortUnits(unit_string, match_flags);
            auto fndP = unit_string.find(" of ");
            while (fndP != std::string::npos) {
                auto nchar = unit_string.find_first_not_of(spchar, fndP + 4);
                if (nchar != std::string::npos) {
                    if (unit_string[nchar] == '(' ||
                        unit_string[nchar] == '[') {
                        skipMultiplyInsertionAfter = fndP;
                        break;
                    }
                }
                fndP = unit_string.find(" of ", fndP + 3);
            }
            changed |= cleanSpaces(unit_string, skipMultiply);
            if (unit_string.empty()) {
                // LCOV_EXCL_START
                return true;
                // LCOV_EXCL_STOP
            }
        }

        checkPowerOf10(unit_string);
    } else {
        auto fndP = unit_string.find("of(");
        if (fndP != std::string::npos) {
            skipMultiplyInsertionAfter = fndP;
        }
    }
    if (unit_string.front() == '(') {
        removeOuterParenthesis(unit_string);
        if (unit_string.empty()) {
            return true;
        }
    }

    if (!skipcodereplacement) {
        // ** means power in some environments
        if (ReplaceStringInPlace(unit_string, "**", 2, "^", 1)) {
            changed = true;
        }
    }
    if ((match_flags & case_insensitive) != 0) {
        ciConversion(unit_string);
        changed = true;
    }
    if (!skipcodereplacement) {
        // deal with some html stuff
        auto bloc = unit_string.find_last_of('<');
        if (bloc != std::string::npos) {
            htmlCodeReplacement(unit_string);
        }
        // some abbreviations and other problematic code replacements
        for (auto& acode : allCodeReplacements) {
            auto fnd = unit_string.find(acode.first);
            while (fnd != std::string::npos) {
                changed = true;
                unit_string.replace(fnd, strlen(acode.first), acode.second);
                fnd = unit_string.find(acode.first, fnd + 1);
            }
        }
    }
    if (unit_string.size() >= 2) {
        auto eit = unit_string.end() - 1;
        if (*(eit) == '2' || *(eit) == '3') {
            if ((*(eit - 1) == '-' || *(eit - 1) == '+') &&
                unit_string.size() >= 3) {
                --eit;
            }
            if (!isDigitCharacter(*(eit - 1))) {
                switch (*(eit - 1)) {
                    case '^':
                    case 'e':
                    case 'E':
                    case '/':
                    case '+':
                    case '-':
                    case '.':
                        break;
                    case '*':
                        *(eit - 1) = '^';
                        break;
                    default:
                        if (eit[0] != '+') {
                            unit_string.insert(eit, '^');
                        } else {
                            *eit = '^';
                        }

                        break;
                }
            }
        }
    }
    if (!skipcodereplacement) {
        // handle dot notation for multiplication
        auto dotloc = unit_string.find_last_of('.');
        if (dotloc < std::string::npos) {
            // strings always have a null pointer at the end
            if (!isDigitCharacter(unit_string[dotloc + 1])) {
                cleanDotNotation(unit_string, match_flags);
                changed = true;
            }
        }

        // clear empty parenthesis
        auto fndP = unit_string.find("()");
        while (fndP != std::string::npos) {
            if (unit_string.size() > fndP + 2) {
                if (unit_string[fndP + 2] == '^') {
                    unit_string.replace(fndP, 2, "*1");
                } else {
                    unit_string.erase(fndP, 2);
                }
            } else {
                unit_string.erase(fndP, 2);
            }
            fndP = unit_string.find("()", fndP);
        }
        // clear empty brackets, this would indicate commodities but if
        // empty there is no commodity
        clearEmptySegments(unit_string);
        cleanUpPowersOfOne(unit_string);
        if (unit_string.empty()) {
            unit_string.push_back('1');
            return true;
        }
    }
    // remove leading *})],  equivalent of 1* but we don't need to process
    // that further
    while (!unit_string.empty() &&
           (unit_string.front() == '*' || unit_string.front() == '}' ||
            unit_string.front() == ')' || unit_string.front() == ']')) {
        unit_string.erase(0, 1);
        changed = true;
        if (unit_string.empty()) {
            return true;
        }
        // check for parenthesis again
        if (unit_string.front() == '(') {
            removeOuterParenthesis(unit_string);
        }
    }
    // inject multiplies after bracket terminators
    auto fnd = unit_string.find_first_of(")]}");
    while (fnd < unit_string.size() - 1 && fnd < skipMultiplyInsertionAfter) {
        switch (unit_string[fnd + 1]) {
            case '^':
            case '*':
            case '/':
            case ')':
            case ']':
            case '}':
            case '>':
                fnd = unit_string.find_first_of(")]}", fnd + 1);
                break;
            case 'o':  // handle special case of commodity modifier using
                       // "of"
                if (unit_string.size() > fnd + 3) {
                    auto tc2 = unit_string[fnd + 3];
                    if (unit_string[fnd + 2] == 'f' && tc2 != ')' &&
                        tc2 != ']' && tc2 != '}') {
                        fnd = unit_string.find_first_of(")]}", fnd + 3);
                        break;
                    }
                }
                unit_string.insert(fnd + 1, 1, '*');
                fnd = unit_string.find_first_of(")]}", fnd + 3);
                break;
            case '{':
                if (unit_string[fnd] != '}') {
                    fnd = unit_string.find_first_of(")]}", fnd + 1);
                    break;
                }
                /* FALLTHRU */
            default:
                if (unit_string[fnd - 1] == '\\') {  // ignore escape sequences
                    fnd = unit_string.find_first_of(")]}", fnd + 1);
                    break;
                }
                unit_string.insert(fnd + 1, 1, '*');
                fnd = unit_string.find_first_of(")]}", fnd + 2);
                break;
        }
    }
    // insert multiplies after ^#
    fnd = unit_string.find_first_of('^');
    while (fnd < unit_string.size() - 3 && fnd < skipMultiplyInsertionAfter) {
        if (unit_string[fnd + 1] == '-') {
            ++fnd;
        }
        if (fnd < unit_string.size() - 3) {
            std::size_t seq = 1;
            auto p = unit_string[fnd + seq];
            while (p >= '0' && p <= '9' &&
                   fnd + seq <= unit_string.size() - 1U) {
                ++seq;
                p = unit_string[fnd + seq];
            }
            if (fnd + seq > unit_string.size() - 1U) {
                break;
            }
            if (seq > 1) {
                auto c2 = unit_string[fnd + seq];
                if (c2 != '\0' && c2 != '*' && c2 != '/' && c2 != '^' &&
                    c2 != 'e' && c2 != 'E') {
                    unit_string.insert(fnd + seq, 1, '*');
                }
            }
        }
        fnd = unit_string.find_first_of('^', fnd + 2);
    }

    // this still might occur from code replacements or other removal
    if (!unit_string.empty() && unit_string.front() == '/') {
        unit_string.insert(unit_string.begin(), '1');
        changed = true;
    }
    if (!skipcodereplacement) {  // make everything inside {} lower case
        auto bloc = unit_string.find_first_of('{');
        while (bloc != std::string::npos) {
            auto ind = bloc + 1;
            if (segmentcheck(unit_string, '}', ind)) {
                std::transform(
                    unit_string.begin() + bloc + 1,
                    unit_string.begin() + ind - 1,
                    unit_string.begin() + bloc + 1,
                    ::tolower);
                bloc = unit_string.find_first_of('{', ind);
            } else {
                bloc = std::string::npos;
            }
        }
    }
    return (changed || unit_string.size() != slen);
}

/// cleanup phase 2 if things still aren't working
static bool cleanUnitStringPhase2(std::string& unit_string)
{
    auto len = unit_string.length();
    unit_string.erase(
        std::remove(unit_string.begin(), unit_string.end(), '_'),
        unit_string.end());
    // cleanup extraneous dashes
    auto dpos = unit_string.find_first_of('-');
    while (dpos != std::string::npos) {
        if (dpos < unit_string.size() - 1) {
            if (unit_string[dpos + 1] >= '0' && unit_string[dpos + 1] <= '9') {
                dpos = unit_string.find_first_of('-', dpos + 1);
                continue;
            }
        }

        unit_string.erase(dpos, 1);
        dpos = unit_string.find_first_of('-', dpos);
    }
    unit_string.erase(
        std::remove(unit_string.begin(), unit_string.end(), '+'),
        unit_string.end());

    clearEmptySegments(unit_string);
    return (len != unit_string.length());
}

static precise_unit
    unit_quick_match(std::string unit_string, std::uint32_t match_flags)
{
    if ((match_flags & case_insensitive) != 0) {  // if not a case insensitive
                                                  // matching process just do a
                                                  // quick scan first
        cleanUnitString(unit_string, match_flags);
    }
    auto retunit = get_unit(unit_string, match_flags);
    if (is_valid(retunit)) {
        return retunit;
    }
    if (unit_string.size() > 2 &&
        unit_string.back() == 's') {  // if the string is of length two this
                                      // is too risky to try since there
                                      // would be many incorrect matches
        unit_string.pop_back();
        retunit = get_unit(unit_string, match_flags);
        if (is_valid(retunit)) {
            return retunit;
        }
    } else if (unit_string.front() == '[' && unit_string.back() == ']') {
        unit_string.pop_back();
        if (unit_string.back() != 'U' && unit_string.back() != 'u') {
            unit_string.erase(unit_string.begin());
            retunit = get_unit(unit_string, match_flags);
            if (is_valid(retunit)) {
                return retunit;
            }
        }
    }
    return precise::invalid;
}
/** Under the assumption units were mashed together to for some new work or
spaces were used as multiplies this function will progressively try to split
apart units and combine them.
*/
static precise_unit tryUnitPartitioning(
    const std::string& unit_string,
    std::uint32_t match_flags)
{
    std::string ustring = unit_string;
    // lets try checking for meter next which is one of the most common
    // reasons for getting here
    auto fnd = findWordOperatorSep(unit_string, "meter");
    if (fnd != std::string::npos) {
        ustring.erase(fnd, 5);
        auto bunit = unit_from_string_internal(ustring, match_flags);
        if (is_valid(bunit)) {
            return precise::m * bunit;
        }
    }
    // detect another somewhat common situation often amphour or ampsecond
    if (unit_string.compare(0, 3, "amp") == 0) {
        auto bunit =
            unit_from_string_internal(unit_string.substr(3), match_flags);
        if (is_valid(bunit)) {
            return precise::A * bunit;
        }
    }
    auto mret = getPrefixMultiplierWord(unit_string);
    if (mret.first != 0.0) {
        ustring = unit_string.substr(mret.second);

        auto retunit = unit_from_string_internal(ustring, match_flags);
        if (is_valid(retunit)) {
            return {mret.first, retunit};
        }
        return precise::invalid;
    }

    // a newton(N) in front is somewhat common
    // try a round with just a quick partition
    size_t part = (unit_string.front() == 'N') ? 1 : 3;
    ustring = unit_string.substr(0, part);
    if (ustring.back() == '(' || ustring.back() == '[' ||
        ustring.back() == '{') {
        part = 1;
        ustring.pop_back();
    }
    std::vector<std::string> valid;
    while (part < unit_string.size() - 1) {
        auto res = unit_quick_match(ustring, match_flags);
        if (!is_valid(res) && ustring.size() >= 3) {
            if (ustring.front() >= 'A' &&
                ustring.front() <= 'Z') {  // check the lower case version
                                           // since we skipped partitioning
                                           // when we did this earlier
                ustring[0] += 32;
                res = unit_quick_match(ustring, match_flags);
            }
        }
        if (is_valid(res)) {
            auto bunit = unit_from_string_internal(
                unit_string.substr(part), match_flags | skip_partition_check);
            if (is_valid(bunit)) {
                return res * bunit;
            }
            valid.push_back(ustring);
        }
        ustring.push_back(unit_string[part]);
        ++part;
        if (ustring.back() == '(' || ustring.back() == '[' ||
            ustring.back() == '{') {
            auto start = part;
            segmentcheck(unit_string, getMatchCharacter(ustring.back()), part);
            if (ustring.back() == '(') {
                if (unit_string.find_first_of("({[*/", start) < part) {
                    // this implies that the contents of the parenthesis
                    // must be a standalone segment and should not be
                    // included in a check
                    break;
                }
            }
            ustring = unit_string.substr(0, part);
        }
        if (isDigitCharacter(ustring.back())) {
            while ((part < unit_string.size() - 1) &&
                   (unit_string[part] == '.' ||
                    isDigitCharacter(unit_string[part]))) {
                ustring.push_back(unit_string[part]);
                ++part;
            }
        }
    }
    // now do a quick check with a 2 character string since we skipped that
    // earlier
    auto qm2 = unit_quick_match(unit_string.substr(0, 2), match_flags);
    if (is_valid(qm2)) {
        valid.insert(valid.begin(), unit_string.substr(0, 2));
    }
    // now pick off a couple 1 character units
    if (unit_string.front() == 'V' || unit_string.front() == 'A') {
        valid.insert(valid.begin(), unit_string.substr(0, 1));
    }
    // start with the biggest
    std::reverse(valid.begin(), valid.end());
    for (auto& vd : valid) {
        auto res = unit_quick_match(vd, match_flags);

        auto bunit = unit_from_string_internal(
            unit_string.substr(vd.size()), match_flags);
        if (is_valid(bunit)) {
            return res * bunit;
        }
    }

    return precise::invalid;
}

/** Some standards allow for custom units usually in brackets with 'U or U
 * at the end
 */
static precise_unit checkForCustomUnit(const std::string& unit_string)
{
    size_t loc = std::string::npos;
    bool index = false;
    if (unit_string.front() == '[' && unit_string.back() == ']') {
        if (ends_with(unit_string, "U]")) {
            loc = unit_string.size() - 2;
        } else if (ends_with(unit_string, "index]")) {
            loc = unit_string.size() - 6;
            index = true;
        }
    } else if (unit_string.front() == '{' && unit_string.back() == '}') {
        if (ends_with(unit_string, "'u}")) {
            loc = unit_string.size() - 3;
        } else if (ends_with(unit_string, "index}")) {
            loc = unit_string.size() - 6;
            index = true;
        }
    }
    if (loc != std::string::npos) {
        if ((unit_string[loc - 1] == '\'') || (unit_string[loc - 1] == '_')) {
            --loc;
        }
        auto csub = unit_string.substr(1, loc - 1);

        if (index) {
            auto hcode = getCommodity(csub);
            return {1.0, precise::generate_custom_count_unit(0), hcode};
        }

        std::transform(csub.begin(), csub.end(), csub.begin(), ::tolower);
        auto custcode = std::hash<std::string>{}(csub);
        return precise::generate_custom_unit(custcode & 0x3FU);
    }

    return precise::invalid;
}
/// take a string and raise it to a power after interpreting the units
/// defined in the string
static precise_unit unit_to_the_power_of(
    std::string unit_string,
    int power,
    std::uint32_t match_flags)
{
    std::uint32_t recursion_modifier = recursion_depth1;
    if ((match_flags & no_recursion) != 0) {
        recursion_modifier = 0;
    }

    precise_unit retunit = precise::invalid;
    bool partialPowerSegment = (unit_string.back() == ')');
    int index = static_cast<int>(unit_string.size() - 2);
    if (partialPowerSegment) {
        segmentcheckReverse(unit_string, '(', index);
        if (index > 0 && unit_string[index] == '^') {
            partialPowerSegment = false;
        }
    }
    if (partialPowerSegment) {
        std::string ustring = unit_string.substr(
            static_cast<size_t>(index) + 2,
            unit_string.size() - static_cast<size_t>(index) - 3);
        retunit = unit_from_string_internal(
            ustring, match_flags - recursion_modifier);
        if (!is_valid(retunit)) {
            if (index >= 0) {
                if (ustring.find_first_of("(*/^{[") == std::string::npos) {
                    retunit = unit_from_string_internal(
                        unit_string, match_flags - recursion_modifier);
                    if (!is_valid(retunit)) {
                        return precise::invalid;
                    }
                    index = -1;
                } else {
                    return precise::invalid;
                }
            } else {
                return precise::invalid;
            }
        }

        if (power == -1) {
            retunit = retunit.inv();
        } else if (power != 1) {
            retunit = retunit.pow(power);
        }

        if (index < 0) {
            return retunit;
        }
        auto a_unit = unit_from_string_internal(
            unit_string.substr(0, index), match_flags - recursion_modifier);
        if (!is_error(a_unit)) {
            return a_unit * retunit;
        }
        return precise::defunit;
    }
    // auto ustring = unit_string.substr(0, pchar + 1);

    if ((match_flags & case_insensitive) != 0) {
        cleanUnitString(unit_string, match_flags);
    }

    retunit = get_unit(unit_string, match_flags);
    if (is_valid(retunit)) {
        if (power == 1) {
            return retunit;
        }
        if (power == -1) {
            return retunit.inv();
        }
        return retunit.pow(power);
    }
    auto fnd = findWordOperatorSep(unit_string, "per");
    if (fnd == std::string::npos) {
        retunit = unit_from_string_internal(
            unit_string, match_flags - recursion_modifier);
        if (!is_valid(retunit)) {
            return precise::invalid;
        }
        if (power == 1) {
            return retunit;
        }
        if (power == -1) {
            return retunit.inv();
        }
        return retunit.pow(power);
    }
    return precise::defunit;
}

static precise_unit
    checkSIprefix(const std::string& unit_string, std::uint32_t match_flags)
{
    bool threeAgain{false};
    if (unit_string.size() >= 3) {
        if (unit_string[1] == 'A') {
            threeAgain = true;
        } else {
            auto mux = getPrefixMultiplier2Char(unit_string[0], unit_string[1]);
            if (mux != 0.0) {
                auto ustring = unit_string.substr(2);
                if (ustring == "B") {
                    return {mux, precise::data::byte};
                }
                if (ustring == "b") {
                    return {mux, precise::data::bit};
                }
                auto retunit = unit_quick_match(ustring, match_flags);
                if (is_valid(retunit)) {
                    return {mux, retunit};
                }
            }
        }
    }
    if (unit_string.size() >= 2) {
        auto c = unit_string.front();
        if (c == 'N' && ((match_flags & case_insensitive) != 0)) {
            c = 'n';
        }
        auto mux = ((match_flags & strict_si) == 0) ?
            getPrefixMultiplier(c) :
            getStrictSIPrefixMultiplier(c);
        if (mux != 0.0) {
            auto ustring = unit_string.substr(1);
            if (ustring == "B") {
                return {mux, precise::data::byte};
            }
            if (ustring == "b") {
                return {mux, precise::data::bit};
            }
            auto retunit = unit_quick_match(ustring, match_flags);
            if (!is_error(retunit)) {
                return {mux, retunit};
            }
        }
    }
    if (threeAgain) {
        auto mux = getPrefixMultiplier2Char(unit_string[0], unit_string[1]);
        if (mux != 0.0) {
            auto ustring = unit_string.substr(2);
            if (ustring == "B") {
                return {mux, precise::data::byte};
            }
            if (ustring == "b") {
                return {mux, precise::data::bit};
            }
            auto retunit = unit_quick_match(ustring, match_flags);
            if (is_valid(retunit)) {
                return {mux, retunit};
            }
        }
    }
    return precise::invalid;
}

precise_unit
    unit_from_string(std::string unit_string, std::uint32_t match_flags)
{
    // always allow the code replacements on first run
    match_flags &= (~skip_code_replacements);
    return unit_from_string_internal(std::move(unit_string), match_flags);
}

// Step 1.  Check if the string matches something in the map
// Step 2.  clean the string, remove spaces, '_' and detect dot notation,
// check for some unicode stuff, check again Step 3.  Find multiplication or
// division operators and split the string into two starting from the last
// operator Step 4.  If found Goto step 1 for each of the two parts, then
// operate on the results Step 5.  Check for ^ and if found goto to step 1
// for interior portion then do a power Step 6.  Remove parenthesis and if
// found goto step 1. Step 7.  Check for a SI prefix on the unit. Step 8.
// Check if the first character is upper case and if so and the string is
// long make it lower case. Step 9.  Check to see if it is a number of some
// kind and make numerical unit. Step 10. Return an error unit.
static precise_unit unit_from_string_internal(
    std::string unit_string,
    std::uint32_t match_flags)
{
    if (unit_string.empty()) {
        return precise::one;
    }
    if (unit_string.size() > 1024) {
        // there is no reason whatsoever that a unit string would be longer
        // than 1024 characters
        return precise::invalid;
    }
    precise_unit retunit;
    if ((match_flags & case_insensitive) == 0) {
        // if not a ci matching process just do a quick scan first
        retunit = get_unit(unit_string, match_flags);
        if (is_valid(retunit)) {
            return retunit;
        }
    }
    if (cleanUnitString(unit_string, match_flags)) {
        retunit = get_unit(unit_string, match_flags);
        if (is_valid(retunit)) {
            return retunit;
        }
    }
    // verify the string is at least sort of valid
    if (!checkValidUnitString(unit_string, match_flags)) {
        return precise::invalid;
    }
    // don't do the code replacements again as it won't be needed
    match_flags |= skip_code_replacements;
    std::uint32_t recursion_modifier = recursion_depth1;
    if ((match_flags & no_recursion) != 0) {
        recursion_modifier = 0;
    }
    match_flags += recursion_modifier;
    if ((match_flags & not_first_pass) == 0) {
        match_flags |= not_first_pass;
        match_flags +=
            partition_check1;  // only allow 3 deep for unit_partitioning
    }
    if (unit_string.front() == '{' && unit_string.back() == '}') {
        if (unit_string.find_last_of('}', unit_string.size() - 2) ==
            std::string::npos) {
            retunit = checkForCustomUnit(unit_string);
            if (!is_error(retunit)) {
                return retunit;
            }
            size_t index;
            return commoditizedUnit(unit_string, precise::one, index);
        }
    }
    auto ustring = unit_string;
    // catch a preceding number on the unit
    if (looksLikeNumber(unit_string)) {
        if (unit_string.front() != '1' ||
            unit_string[1] != '/') {  // this catches 1/ which should be
                                      // handled differently
            size_t index;
            double front = generateLeadingNumber(unit_string, index);
            if (std::isnan(front)) {  // out of range
                return precise::invalid;
            }

            if (index >= unit_string.size()) {
                return {front, precise::one};
            }

            auto front_unit = precise_unit(front, precise::one);
            if (unit_string[index] ==
                '*') {  // for division just keep the slash
                ++index;
            }
            if ((match_flags & no_commodities) == 0 &&
                unit_string[index] == '{') {
                front_unit = commoditizedUnit(unit_string, front_unit, index);
                if (index >= unit_string.length()) {
                    return front_unit;
                }
            }
            // don't do as many partition check levels for this
            retunit = unit_from_string_internal(
                unit_string.substr(index), match_flags + partition_check1);
            if (is_error(retunit)) {
                if (unit_string[index] == '(' || unit_string[index] == '[') {
                    auto cparen = index + 1;
                    segmentcheck(
                        unit_string,
                        getMatchCharacter(unit_string[index]),
                        cparen);
                    if (cparen ==
                        std::string::npos) {  // malformed unit string;
                        return precise::invalid;
                    }
                    auto commodity = getCommodity(
                        unit_string.substr(index + 1, cparen - index - 1));
                    front_unit.commodity(commodity);
                    if (cparen < unit_string.size()) {
                        retunit = unit_from_string_internal(
                            unit_string.substr(cparen), match_flags);
                        if (!is_valid(retunit)) {
                            return precise::invalid;
                        }
                    } else {
                        retunit = precise::one;
                    }
                } else {
                    if (is_valid(retunit)) {
                        return front_unit * retunit;
                    }
                    auto commodity = getCommodity(unit_string.substr(index));
                    front_unit.commodity(commodity);
                    return front_unit;
                }
            }
            return front_unit * retunit;
        }
    }

    auto sep = findOperatorSep(unit_string, "*/");
    if (sep != std::string::npos) {
        precise_unit a_unit;
        precise_unit b_unit;
        if (sep + 1 > unit_string.size() / 2) {
            b_unit = unit_from_string_internal(
                unit_string.substr(sep + 1), match_flags - recursion_modifier);
            if (!is_valid(b_unit)) {
                return precise::invalid;
            }
            a_unit = unit_from_string_internal(
                unit_string.substr(0, sep), match_flags - recursion_modifier);

            if (!is_valid(a_unit)) {
                return precise::invalid;
            }
        } else {
            a_unit = unit_from_string_internal(
                unit_string.substr(0, sep), match_flags - recursion_modifier);

            if (!is_valid(a_unit)) {
                return precise::invalid;
            }
            b_unit = unit_from_string_internal(
                unit_string.substr(sep + 1), match_flags - recursion_modifier);
            if (!is_valid(b_unit)) {
                return precise::invalid;
            }
        }
        return (unit_string[sep] == '/') ? (a_unit / b_unit) :
                                           (a_unit * b_unit);
    }
    // flag that is used to circumvent a few checks
    bool containsPer =
        (findWordOperatorSep(unit_string, "per") != std::string::npos);

    sep = findOperatorSep(unit_string, "^");
    if (sep != std::string::npos) {
        auto pchar = sep - 1;
        if (unit_string[sep + 1] == '(') {
            ++sep;
        }
        char c1 = unit_string[sep + 1];
        int power{+1};
        if (c1 == '-' || c1 == '+') {
            ++sep;
            if (unit_string.length() < sep + 2) {
                // this should have been caught as an invalid sequence
                // earlier
                return precise::invalid;  // LCOV_EXCL_LINE
            }
            // the - ',' is a +/- sign
            power = -(c1 - ',');
        }
        if (isDigitCharacter(unit_string[sep + 1])) {
#ifdef UNITS_CONSTEXPR_IF_SUPPORTED
            if constexpr (sizeof(UNITS_BASE_TYPE) == 8) {
#else
            if (sizeof(UNITS_BASE_TYPE) == 8) {
#endif
                size_t end = sep + 2;
                for (; end < unit_string.size() &&
                     isDigitCharacter(unit_string[end]);
                     ++end) {
                }
                auto powerStringLength = end - sep - 1;
                if (powerStringLength > 1) {
                    auto pstring =
                        unit_string.substr(sep + 1, powerStringLength);
                    char* eptr{nullptr};
                    auto mpower = strtoul(pstring.c_str(), &eptr, 10);
                    if (eptr - pstring.c_str() ==
                        static_cast<std::ptrdiff_t>(powerStringLength)) {
                        power *= mpower;
                    } else {
                        return precise::invalid;  // LCOV_EXCL_LINE
                    }
                } else {
                    power *= (unit_string[sep + 1] - '0');
                }

            } else {
                power *= (unit_string[sep + 1] - '0');
            }
        } else {
            // the check functions should catch this but it would be
            // problematic if not caught
            return precise::invalid;  // LCOV_EXCL_LINE
        }
        retunit = unit_to_the_power_of(
            unit_string.substr(0, (pchar > 0) ? pchar + 1 : 1),
            power,
            match_flags);
        if (retunit != precise::defunit) {
            return retunit;
        }
    }
    if ((match_flags & no_commodities) == 0 && unit_string.back() == '}' &&
        unit_string.find('{') != std::string::npos) {
        return commoditizedUnit(unit_string, match_flags);
    }
    retunit = checkSIprefix(unit_string, match_flags);
    if (is_valid(retunit)) {
        return retunit;
    }
    // don't do any further steps if recursion is not available
    if ((match_flags & no_recursion) != 0) {
        return unit_quick_match(unit_string, match_flags);
    }
    if (unit_string.size() <= 2) {
        if (isDigitCharacter(unit_string.back())) {
            unit_string.insert(1, 1, '^');
            return unit_from_string_internal(unit_string, match_flags);
        }
        return precise::invalid;
    }
    // in a few select cases make the first character lower case
    if ((unit_string.size() >= 3) && (!containsPer) &&
        (!isDigitCharacter(unit_string.back()))) {
        if (unit_string[0] >= 'A' && unit_string[0] <= 'Z') {
            if (unit_string.size() > 5 || unit_string[0] != 'N') {
                if (unit_string.find_first_of("*/^") == std::string::npos) {
                    ustring = unit_string;
                    ustring[0] += 32;
                    retunit = unit_from_string_internal(
                        ustring,
                        (match_flags & (~case_insensitive)) |
                            skip_partition_check);
                    if (!is_error(retunit)) {
                        return retunit;
                    }
                }
            }
        }
    }

    auto mret = getPrefixMultiplierWord(unit_string);
    if (mret.first != 0.0) {
        ustring = unit_string.substr(mret.second);

        retunit = unit_quick_match(ustring, match_flags);
        if (!is_error(retunit)) {
            return {mret.first, retunit};
        }
        if (ustring[0] >= 'A' && ustring[0] <= 'Z') {
            if (ustring.size() > 4 || ustring[0] != 'N') {
                if (ustring.find_first_of("*/^") == std::string::npos) {
                    ustring[0] += 32;
                    retunit = unit_quick_match(ustring, match_flags);
                    if (!is_error(retunit)) {
                        return {mret.first, retunit};
                    }
                }
            }
        }
    }
    if (unit_string.front() == '[' && unit_string.back() == ']') {
        ustring = unit_string.substr(1);
        ustring.pop_back();
        if (ustring.back() != 'U')  // this means custom unit code
        {
            retunit = get_unit(ustring, match_flags);
            if (!is_error(retunit)) {
                return retunit;
            }
        }
    }
    auto s_ = unit_string.find("s_");
    if (s_ != std::string::npos) {
        ustring = unit_string;
        ustring.replace(s_, 2, "_");
        retunit = get_unit(ustring, match_flags);
        if (!is_error(retunit)) {
            return retunit;
        }
    }

    if (!containsPer) {
        // assume - means multiply
        auto fd = unit_string.find_first_of('-');
        if (fd != std::string::npos) {
            // if there is a single one just check for a merged unit
            if (unit_string.find_first_of('-', fd + 1) == std::string::npos) {
                ustring = unit_string;
                ustring.erase(fd, 1);
                retunit = unit_quick_match(ustring, match_flags);
                if (!is_error(retunit)) {
                    return retunit;
                }
            }
            ustring = unit_string;
            while (fd != std::string::npos) {
                if (fd == ustring.size() - 1) {
                    ustring.erase(fd, 1);
                } else if (isDigitCharacter(ustring[fd + 1])) {
                    if (fd > 0 && ustring[fd - 1] != '^') {
                        ustring.insert(fd, 1, '^');
                        fd += 1;
                    }
                } else {
                    ustring[fd] = '*';
                }
                fd = ustring.find_first_of('-', fd + 1);
            }
            if (ustring != unit_string) {
                retunit = unit_from_string_internal(
                    ustring, match_flags | skip_partition_check);
                if (!is_error(retunit)) {
                    return retunit;
                }
            }
        }
    }
    // try some other cleaning steps
    ustring = unit_string;
    if (cleanUnitStringPhase2(unit_string)) {
        if (!unit_string.empty()) {
            retunit = get_unit(unit_string, match_flags);
            if (!is_error(retunit)) {
                return retunit;
            }
            if (looksLikeNumber(unit_string)) {
                size_t loc;
                auto number = getDoubleFromString(unit_string, &loc);
                if (loc >= unit_string.length()) {
                    return {number, one};
                }
                unit_string = unit_string.substr(loc);
                retunit = unit_from_string_internal(unit_string, match_flags);
                if (!is_error(retunit)) {
                    return {number, retunit};
                }
                unit_string.insert(unit_string.begin(), '{');
                unit_string.push_back('}');
                return {number, commoditizedUnit(unit_string, match_flags)};
            }
        } else {  // if we erased everything this could lead to strange units so
                  // just go back to the original
            unit_string = ustring;
        }
    }
    if (unit_string.front() == '[' && unit_string.back() == ']') {
        ustring = unit_string.substr(1);
        ustring.pop_back();
        if (ustring.back() != 'U')  // this means custom unit code
        {
            retunit = get_unit(ustring, match_flags);
            if (!is_error(retunit)) {
                return retunit;
            }
        }
    }
    // try changing out any "per" words for division sign
    if (containsPer && (match_flags & no_per_operators) == 0) {
        auto fnd = findWordOperatorSep(unit_string, "per");
        if (fnd != std::string::npos) {
            ustring = unit_string;
            if (fnd == 0) {
                ustring.replace(fnd, 3, "1/");
            } else {
                ustring.replace(fnd, 3, "/");
            }
            retunit =
                unit_from_string_internal(ustring, match_flags + per_operator1);
            if (!is_error(retunit)) {
                return retunit;
            }
        }
    }

    // remove trailing 's'
    if (unit_string.back() == 's') {
        ustring = unit_string;
        ustring.pop_back();
        retunit = get_unit(ustring, match_flags);
        if (!is_error(retunit)) {
            return retunit;
        }
    }

    if (wordModifiers(unit_string)) {
        return unit_from_string_internal(unit_string, match_flags);
    }
    if ((match_flags & no_commodities) == 0 &&
        (match_flags & no_of_operator) == 0) {
        // try changing out and words indicative of a unit commodity
        auto fnd = findWordOperatorSep(unit_string, "of");
        if (fnd < unit_string.size() - 2 && fnd != 0) {
            ustring = unit_string;
            ustring.replace(fnd, 2, "{");

            auto sloc = ustring.find_first_of("{[(", fnd + 3);
            if (sloc == std::string::npos) {
                ustring.push_back('}');
            } else {
                ustring.insert(sloc, 1, '}');
            }
            auto cunit =
                commoditizedUnit(ustring, match_flags + commodity_check1);
            if (is_valid(cunit)) {
                return cunit;
            }
        }
    }
    // make lower case
    {
        ustring = unit_string;
        std::transform(
            ustring.begin(), ustring.end(), ustring.begin(), ::tolower);
        if (ustring != unit_string) {
            retunit = unit_quick_match(ustring, match_flags);
            if (!is_error(retunit)) {
                return retunit;
            }
        }
    }
    retunit = checkForCustomUnit(unit_string);
    if (!is_error(retunit)) {
        return retunit;
    }
    // check for some international modifiers
    if ((match_flags & no_locality_modifiers) == 0) {
        retunit =
            localityModifiers(unit_string, match_flags | skip_partition_check);
        if (!is_error(retunit)) {
            return retunit;
        }
    }

    if ((match_flags & no_locality_modifiers) == 0) {
        retunit =
            ignoreModifiers(unit_string, match_flags | skip_partition_check);
        if (!is_error(retunit)) {
            return retunit;
        }
    }

    if ((match_flags & skip_partition_check) == 0) {
        // maybe some things got merged together so lets try splitting them up
        // in various ways but only allow 3 layers deep
        retunit =
            tryUnitPartitioning(unit_string, match_flags + partition_check1);
        if (!is_error(retunit)) {
            return retunit;
        }
    }
    return precise::invalid;
}  // namespace UNITS_NAMESPACE

precise_measurement measurement_from_string(
    std::string measurement_string,
    std::uint32_t match_flags)
{
    if (measurement_string.empty()) {
        return {};
    }
    // do a cleaning first to get rid of spaces and other issues
    match_flags &= (~skip_code_replacements);
    cleanUnitString(measurement_string, match_flags);

    size_t loc;

    auto val = generateLeadingNumber(measurement_string, loc);
    if (loc == 0) {
        val = readNumericalWords(measurement_string, loc);
    }
    if (loc == 0) {
        val = 1.0;
    }
    if (loc >= measurement_string.length()) {
        return {val, precise::one};
    }
    bool checkCurrency = (loc == 0);
    auto ustring = measurement_string.substr(loc);
    auto validString = checkValidUnitString(ustring, match_flags);
    auto un = (validString) ?
        unit_from_string_internal(
            std::move(ustring), match_flags | skip_code_replacements) :
        precise::invalid;
    if (!is_error(un)) {
        if (checkCurrency) {
            if (un.base_units() == precise::currency.base_units()) {
                return {
                    un.multiplier(),
                    precise_unit(1.0, precise::currency, un.commodity())};
            }
        }
        return {val, un};
    }
    if (checkCurrency) {
        auto c = get_unit(measurement_string.substr(0, 1), match_flags);
        if (c == precise::currency) {
            auto mstr = measurement_from_string(
                measurement_string.substr(1), match_flags);
            return mstr * c;
        }
    }

    // deal with some specifics
    /*
    if (measurement_string[loc] == '\'')
    {
        double v2 = std::stod(measurement_string.substr(loc + 1), &loc);
        if (measurement_string[loc] == '"')
        {
            return precise_measurement(val, precise::ft) +
    precise_measurement(v2, precise::in);
        }
    }
    */
    return {val, precise::invalid};
}

uncertain_measurement uncertain_measurement_from_string(
    const std::string& measurement_string,
    std::uint32_t match_flags)
{
    if (measurement_string.empty()) {
        return {};
    }
    // first task is to find the +/-
    static UNITS_CPP14_CONSTEXPR_OBJECT std::array<const char*, 9> pmsequences{
        {"+/-",
         "\xB1",
         u8"\u00B1",
         "&plusmn;",
         "+-",
         "<u>+</u>",
         "&#xB1;",
         "&pm;",
         " \\pm "}};

    for (auto pmseq : pmsequences) {
        auto loc = measurement_string.find(pmseq);
        if (loc != std::string::npos) {
            auto p1 = measurement_string.substr(0, loc);
            auto m1 = measurement_cast_from_string(p1, match_flags);
            auto p2 = measurement_string.substr(loc + strlen(pmseq));
            auto m2 = measurement_cast_from_string(p2, match_flags);
            if (m1.units() == one) {
                return uncertain_measurement(
                    m1.value(), m2.value(), unit_cast(m2.units()));
            }
            if (m2.units() == one) {
                return uncertain_measurement(m1, m2.value());
            }
            return uncertain_measurement(m1, m2);
        }
    }
    // check for consise form of uncertainty X.XXXXXX(UU) N
    auto loc = measurement_string.find_first_of('(');
    if (loc < std::string::npos && loc > 1) {
        auto eloc = measurement_string.find_first_of(')', loc + 1);
        auto diff = eloc - loc;
        if (diff >= 2 && diff <= 4) {
            int cloc = static_cast<int>(loc) - 1;
            auto lc = eloc - 1;
            char c = measurement_string[cloc];
            if (c >= '0' && c <= '9') {
                auto ustring = measurement_string;
                while (cloc >= 0) {
                    c = measurement_string[cloc];
                    if (c >= '0' && c <= '9') {
                        if (lc > loc) {
                            ustring[cloc] = measurement_string[lc];
                            --lc;
                        } else {
                            ustring[cloc] = '0';
                        }
                    }
                    --cloc;
                }
                auto p = measurement_string;
                p.erase(loc, diff + 1);
                auto m1 = measurement_cast_from_string(p, match_flags);
                ustring.erase(loc, diff + 1);
                auto u1 = measurement_cast_from_string(ustring, match_flags);
                return uncertain_measurement(m1, u1);
            }
        }
    }
    return uncertain_measurement(
        measurement_cast_from_string(measurement_string, match_flags), 0.0F);
}

static smap loadDefinedMeasurementTypes()
{
    smap knownMeasurementTypes;
    for (auto& pr : defined_measurement_types) {
        if (pr.first != nullptr) {
            knownMeasurementTypes.emplace(pr.first, pr.second);
        }
    }
    return knownMeasurementTypes;
}

precise_unit default_unit(std::string unit_type)
{
    static const smap measurement_types = loadDefinedMeasurementTypes();

    if (unit_type.size() == 1) {
        switch (unit_type[0]) {
            case 'L':
                return precise::m;
            case 'M':
                return precise::kg;
            case 'T':
                return precise::second;
            case '\xC8':
                return precise::Kelvin;
            case 'I':
                return precise::A;
            case 'N':
                return precise::mol;
            case 'J':
                return precise::cd;
        }
    }
    std::transform(
        unit_type.begin(), unit_type.end(), unit_type.begin(), ::tolower);
    unit_type.erase(
        std::remove(unit_type.begin(), unit_type.end(), ' '), unit_type.end());
    auto fnd = measurement_types.find(unit_type);
    if (fnd != measurement_types.end()) {
        return fnd->second;
    }
    if (unit_type.compare(0, 10, "quantityof") == 0) {
        return default_unit(unit_type.substr(10));
    }
    auto fof = unit_type.rfind("of");
    if (fof != std::string::npos) {
        return default_unit(unit_type.substr(0, fof));
    }
    fof = unit_type.find_first_of("([{");
    if (fof != std::string::npos) {
        return default_unit(unit_type.substr(0, fof));
    }
    if (unit_type.compare(0, 3, "inv") == 0) {
        auto tunit = default_unit(unit_type.substr(3));
        if (!is_error(tunit)) {
            return tunit.inv();
        }
    }
    if (ends_with(unit_type, "rto")) {
        // ratio of some kind
        return precise::one;
    }
    if (ends_with(unit_type, "fr")) {
        // ratio of some kind
        return precise::one;
    }
    if (ends_with(unit_type, "quantity")) {
        return default_unit(
            unit_type.substr(0, unit_type.size() - strlen("quantity")));
    }
    if (ends_with(unit_type, "quantities")) {
        return default_unit(
            unit_type.substr(0, unit_type.size() - strlen("quantities")));
    }
    if (ends_with(unit_type, "measure")) {
        return default_unit(
            unit_type.substr(0, unit_type.size() - strlen("measure")));
    }
    if (unit_type.back() == 's' && unit_type.size() > 1) {
        unit_type.pop_back();
        return default_unit(unit_type);
    }
    return precise::invalid;
}

#ifdef ENABLE_UNIT_MAP_ACCESS
namespace detail {
    const std::unordered_map<std::string, precise_unit>& getUnitStringMap()
    {
        return base_unit_vals;
    }
    const std::unordered_map<unit, const char*>& getUnitNameMap()
    {
        return base_unit_names;
    }
}  // namespace detail
#endif

}  // namespace UNITS_NAMESPACE<|MERGE_RESOLUTION|>--- conflicted
+++ resolved
@@ -319,11 +319,7 @@
     if (!numOnly) {
         auto si = si_prefixes.find(static_cast<float>(multiplier));
         if (si != si_prefixes.end()) {
-<<<<<<< HEAD
             return std::string( 1, si->second );
-=======
-            return {1, si->second};
->>>>>>> 527604a7
         }
     }
     int P = 18;  // the desired precision
