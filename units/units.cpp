--- conflicted
+++ resolved
@@ -3237,14 +3237,7 @@
     {hashGen(domains::nuclear, "rad"), precise::cgs::RAD},
     {hashGen(domains::nuclear, "rd"), precise::cgs::RAD},
     {hashGen(domains::climate, "kt"), precise::kilo* precise::t},
-<<<<<<< HEAD
     {hashGen(domains::climate, "Sv"), {1e6, precise::m.pow(3)/precise::s},},
-=======
-    {
-        hashGen(domains::climate, "Sv"),
-        {1'000'000.0, precise::m.pow(3) / precise::s},
-    },
->>>>>>> 86217386
     {hashGen(domains::us_customary, "C"), precise::us::cup},
     {hashGen(domains::us_customary, "T"), precise::us::tbsp},
     {hashGen(domains::us_customary, "c"), precise::us::cup},
